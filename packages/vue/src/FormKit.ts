--- conflicted
+++ resolved
@@ -94,7 +94,6 @@
  * @param props - The props passed to the component.
  * @param context - The context passed to the component.
  */
-<<<<<<< HEAD
 function setup<Props extends FormKitInputs<Props>>(
   props: Props,
   context: SetupContext<{}, {}>
@@ -128,55 +127,6 @@
         memoKey =
           (memoKey ?? schemaDefinition?.memoKey) +
           JSON.stringify(props.sectionsSchema)
-=======
-export const FormKit = defineComponent({
-  props,
-  emits: {
-    /* eslint-disable @typescript-eslint/no-unused-vars */
-    input: (_value: any, _node: FormKitNode) => true,
-    inputRaw: (_value: any, _node: FormKitNode) => true,
-    'update:modelValue': (_value: any) => true,
-    node: (node: FormKitNode) => !!node,
-    submit: (_data: any, _node?: FormKitNode) => true,
-    submitRaw: (_event: Event, _node?: FormKitNode) => true,
-    submitInvalid: (_node?: FormKitNode) => true,
-    /* eslint-enable @typescript-eslint/no-unused-vars */
-  },
-  inheritAttrs: false,
-  setup(props, context) {
-    const node = useInput(props as any, context as SetupContext<any>)
-    if (!node.props.definition) error(600, node)
-    if (node.props.definition.component) {
-      return () =>
-        h(
-          node.props.definition?.component as any,
-          {
-            context: node.context,
-          },
-          { ...context.slots }
-        )
-    }
-    const schema = ref<FormKitSchemaDefinition>([])
-    let memoKey: string | undefined = node.props.definition.schemaMemoKey
-    const generateSchema = () => {
-      const schemaDefinition = node.props?.definition?.schema
-      if (!schemaDefinition) error(601, node)
-      if (typeof schemaDefinition === 'function') {
-        currentSchemaNode = node
-        schema.value = schemaDefinition({ ...props.sectionsSchema })
-        currentSchemaNode = null
-        if (
-          (memoKey && props.sectionsSchema) ||
-          ('memoKey' in schemaDefinition &&
-            typeof schemaDefinition.memoKey === 'string')
-        ) {
-          memoKey =
-            (memoKey ?? schemaDefinition?.memoKey) +
-            JSON.stringify(props.sectionsSchema)
-        }
-      } else {
-        schema.value = schemaDefinition
->>>>>>> 7d818b38
       }
     } else {
       schema.value = schemaDefinition
@@ -226,6 +176,7 @@
   props: runtimeProps as any,
   inheritAttrs: false,
 }) as FormKitComponent
+
 // ☝️ We need to cheat here a little bit since our runtime props and our
 // public prop interface are different (we treat some attrs as props to allow
 // for runtime "prop" creation).
