import {
  FormKitTypeDefinition,
  FormKitSchemaNode,
  FormKitSectionsSchema,
} from '@formkit/core'
import { cloneAny } from '@formkit/utils'
import { createSection, FormKitSection, useSchema } from '@formkit/inputs'
import { Component, markRaw } from 'vue'

let totalCreated = 1

/**
 * Determine if the given object is a vue component.
 *
 * @param obj - Object or function
 * @returns
 * @public
 */
function isComponent(obj: any): obj is Component {
  return (
    (typeof obj === 'function' && obj.length === 2) ||
    (typeof obj === 'object' &&
      !Array.isArray(obj) &&
      !('$el' in obj) &&
      !('$cmp' in obj) &&
      !('if' in obj))
  )
}

/**
 * Creates a new input from schema or a Vue component with the "standard"
 * FormKit features in place such as labels, help text, validation messages, and
 * class support.
 *
 * @param schemaOrComponent - The actual schema of the input or the component.
 * @param definitionOptions - Any options in the FormKitTypeDefinition you want
 * to define.
 *
 * @returns {@link @formkit/core#FormKitTypeDefinition | FormKitTypeDefinition}
 *
 * @public
 */
export function createInput<V = unknown>(
  schemaOrComponent: FormKitSchemaNode | FormKitSection | Component,
<<<<<<< HEAD
  definitionOptions: Partial<FormKitTypeDefinition<V>> = {}
=======
  definitionOptions: Partial<FormKitTypeDefinition> = {},
  sectionsSchema: FormKitSectionsSchema = {}
>>>>>>> c1fb85e8
): FormKitTypeDefinition {
  const definition: FormKitTypeDefinition = {
    type: 'input',
    ...definitionOptions,
  }
  let schema: FormKitSection
  if (isComponent(schemaOrComponent)) {
    const cmpName = `SchemaComponent${totalCreated++}`
    schema = createSection('input', () => ({
      $cmp: cmpName,
      props: {
        context: '$node.context',
      },
    }))
    definition.library = { [cmpName]: markRaw(schemaOrComponent) }
  } else if (typeof schemaOrComponent === 'function') {
    schema = schemaOrComponent
  } else {
    schema = createSection('input', () => cloneAny(schemaOrComponent))
  }

  // Use the default wrapping schema
  definition.schema = useSchema(schema || 'Schema undefined', sectionsSchema)
  if (!definition.schemaMemoKey) {
    definition.schemaMemoKey = `${Math.random()}`
  }
  return definition
}<|MERGE_RESOLUTION|>--- conflicted
+++ resolved
@@ -42,12 +42,8 @@
  */
 export function createInput<V = unknown>(
   schemaOrComponent: FormKitSchemaNode | FormKitSection | Component,
-<<<<<<< HEAD
-  definitionOptions: Partial<FormKitTypeDefinition<V>> = {}
-=======
-  definitionOptions: Partial<FormKitTypeDefinition> = {},
+  definitionOptions: Partial<FormKitTypeDefinition<V>> = {},
   sectionsSchema: FormKitSectionsSchema = {}
->>>>>>> c1fb85e8
 ): FormKitTypeDefinition {
   const definition: FormKitTypeDefinition = {
     type: 'input',
