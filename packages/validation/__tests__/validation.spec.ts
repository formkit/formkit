import { empty } from '@formkit/utils'
import {
  parseRules,
  defaultHints,
  createValidationPlugin,
  FormKitValidationRule,
} from '../src/validation'
import { createNode } from '@formkit/core'
import { jest } from '@jest/globals'

const defaultValidation = {
  ...defaultHints,
  timer: 0,
  queued: true,
  state: null,
  deps: new Map(),
}
const nextTick = () => new Promise<void>((r) => setTimeout(r, 0))

describe('validation rule parsing', () => {
  it('can parse a single string rule', () => {
    const required = () => true
    expect(parseRules('required', { required })).toEqual([
      {
        ...defaultValidation,
        args: [],
        rule: required,
        name: 'required',
      },
    ])
  })

  it('can parse a multiple string rules', () => {
    const required = () => true
    const flavor = () => true
    expect(parseRules('required|flavor', { required, flavor })).toEqual([
      {
        ...defaultValidation,
        rule: required,
        name: 'required',
        args: [],
      },
      {
        ...defaultValidation,
        rule: flavor,
        name: 'flavor',
        args: [],
      },
    ])
  })

  it('can parse string arguments', () => {
    const flavor = () => true
    const before = () => true
    const flavorResult = {
      ...defaultValidation,
      rule: flavor,
      name: 'flavor',
      args: ['apple', 'banana'],
    }
    expect(parseRules('flavor:apple,banana', { flavor })).toEqual([
      flavorResult,
    ])
    expect(
      parseRules('before:10/15/2020|flavor:apple,banana', { flavor, before })
    ).toEqual([
      {
        ...defaultValidation,
        rule: before,
        name: 'before',
        args: ['10/15/2020'],
      },
      flavorResult,
    ])
  })

  it('can use the “force” validator hint', () => {
    const flavor = () => true
    expect(parseRules('^flavor:apple|flavor', { flavor })).toEqual([
      {
        ...defaultValidation,
        rule: flavor,
        name: 'flavor',
        args: ['apple'],
        force: true,
      },
      {
        ...defaultValidation,
        rule: flavor,
        name: 'flavor',
        args: [],
      },
    ])
  })

  it('leaves out validations that do not have matching rules', () => {
    const all9s = () => true
    expect(parseRules('required|all9s', { all9s })).toEqual([
      {
        ...defaultValidation,
        rule: all9s,
        name: 'all9s',
        args: [],
      },
    ])
  })

  it('preserves hints provided by the validation rule', () => {
    const required = () => true
    required.skipEmpty = false
    expect(parseRules('required', { required })).toEqual([
      {
        ...defaultValidation,
        rule: required,
        args: [],
        name: 'required',
        skipEmpty: false,
      },
    ])
  })

  it('it uses inline hints to override function hints', () => {
    const required = () => true
    required.force = false
    expect(parseRules('^required', { required })).toEqual([
      {
        ...defaultValidation,
        rule: required,
        name: 'required',
        args: [],
        force: true,
      },
    ])
  })

  it('can parse multiple hints, in either direction', () => {
    const required = () => true
    required.force = false
    const result = [
      {
        ...defaultValidation,
        rule: required,
        name: 'required',
        args: [],
        force: true,
        blocking: false,
      },
    ]
    expect(parseRules('^?required', { required })).toEqual(result)
    expect(parseRules('?^required', { required })).toEqual(result)
  })

  it('can parse debounce hints in the middle', () => {
    const required = () => true
    required.force = false
    expect(parseRules('^(200)?required', { required })).toEqual([
      {
        ...defaultValidation,
        rule: required,
        name: 'required',
        args: [],
        debounce: 200,
        blocking: false,
        force: true,
      },
    ])
  })

  it('can parse debounce hints at the start', () => {
    const required = () => true
    required.force = false
    expect(parseRules('(5)^?required', { required })).toEqual([
      {
        ...defaultValidation,
        rule: required,
        name: 'required',
        args: [],
        debounce: 5,
        blocking: false,
        force: true,
      },
    ])
  })

  it('can parse debounce hints at the end', () => {
    const required = () => true
    required.force = false
    expect(parseRules('^?(999)required', { required })).toEqual([
      {
        ...defaultValidation,
        rule: required,
        name: 'required',
        args: [],
        debounce: 999,
        blocking: false,
        force: true,
      },
    ])
  })

  it('can parse solo debounce hints', () => {
    const required = () => true
    const free = () => true
    required.force = false
    expect(parseRules('free|(2000)required', { required, free })).toEqual([
      {
        ...defaultValidation,
        args: [],
        rule: free,
        name: 'free',
      },
      {
        ...defaultValidation,
        args: [],
        rule: required,
        name: 'required',
        debounce: 2000,
      },
    ])
  })

  it('can parse rules in array format', () => {
    const required = () => true
    const party = () => true
    expect(
      parseRules([['required'], ['^party', 'arg1', 'arg2']], {
        required,
        party,
      })
    ).toEqual([
      {
        ...defaultValidation,
        rule: required,
        name: 'required',
        args: [],
      },
      {
        ...defaultValidation,
        rule: party,
        name: 'party',
        args: ['arg1', 'arg2'],
        force: true,
      },
    ])
  })

  it('preserves types when using array syntax', () => {
    const matches = () => true
    const parsed = parseRules([['matches', /^S.*$/]], { matches })
    expect(parsed[0].args[0]).toBeInstanceOf(RegExp)
  })

  it('parses hints in array syntax', () => {
    const matches = () => true
    const parsed = parseRules([['^matches', /^S.*$/]], { matches })
    expect(parsed[0].force).toBeTruthy()
  })
})

describe('validation rule sequencing', () => {
  const required: FormKitValidationRule = ({ value }) => !empty(value)
  required.skipEmpty = false
  const validationPlugin = createValidationPlugin({
    required,
    length: ({ value }, length) => ('' + value).length >= parseInt(length),
    contains: ({ value }, substr) => ('' + value).includes(substr),
    exists: ({ value }) => {
      return new Promise((resolve) =>
        setTimeout(() => {
          resolve(['bar', 'foobar'].includes(value))
        }, 100)
      )
    },
    confirm: (node, address) => {
      return node.value === node.at(address)!.value
    },
  })

  it('runs non-async non-debounced rules synchronously with bailing', async () => {
    const node = createNode({
      plugins: [validationPlugin],
      props: {
        validation: 'required|length:5|contains:bar',
      },
      value: '',
    })
    expect(node.store).toHaveProperty('rule_required')
    // Should not exist because of empty
    expect(node.store).not.toHaveProperty('rule_length')
    node.input('foo', false)
    await nextTick()
    // Should no longer fail on required, but on length
    expect(node.store).not.toHaveProperty('rule_required')
    expect(node.store).toHaveProperty('rule_length')
    expect(node.store).not.toHaveProperty('rule_contains')
    node.input('foo foo', false)
    await nextTick()
    expect(node.store).not.toHaveProperty('rule_required')
    expect(node.store).not.toHaveProperty('rule_length')
    expect(node.store).toHaveProperty('rule_contains')
    node.input('foobar', false)
    await nextTick()
    expect(node.store).not.toHaveProperty('rule_required')
    expect(node.store).not.toHaveProperty('rule_length')
    expect(node.store).not.toHaveProperty('rule_contains')
  })

  it('runs rules serially after debounce', async () => {
    const node = createNode({
      plugins: [validationPlugin],
      props: {
        validation: 'required|(200)length:5|^contains:bar',
      },
      value: '',
    })
    await nextTick()
    expect(node.store).toHaveProperty('rule_required')
    expect(node.store).not.toHaveProperty('rule_length')
    node.input('foo', false)
    await nextTick()
    expect(node.store).not.toHaveProperty('rule_required')
    expect(node.store).not.toHaveProperty('rule_length')
    await new Promise((r) => setTimeout(r, 205))
    expect(node.store).toHaveProperty('rule_length')
    expect(node.store).toHaveProperty('rule_contains')
  })

  it('awaits async rule resolution before continuing and removes messages immediately', async () => {
    const node = createNode({
      plugins: [validationPlugin],
      props: {
        validation: 'required|length:5|exists|^contains:bar',
      },
      value: 'abcdef',
    })
    expect(node.store).not.toHaveProperty('rule_exists')
    expect(node.store).not.toHaveProperty('rule_contains')
    await new Promise((r) => setTimeout(r, 105))
    expect(node.store).toHaveProperty('rule_exists')
    expect(node.store).toHaveProperty('rule_contains')
    node.input('foobars', false)
    // These messages should be removed because they have been tagged with
    // 'removeImmediately' since they come on or after an async rule
    await nextTick()
    expect(node.store).not.toHaveProperty('rule_exists')
    expect(node.store).not.toHaveProperty('rule_contains')
  })

  it('cancels out mid-stream validations, never adding them', async () => {
    const node = createNode({
      plugins: [validationPlugin],
      props: {
        validation: 'required|exists',
      },
      value: 'abcdef',
    })
    await nextTick()
    node.input('foo', false)
    await nextTick()
    expect(node.store).not.toHaveProperty('rule_exists')
    node.input('foobar', false)
    await new Promise((r) => setTimeout(r, 110))
    expect(node.store).not.toHaveProperty('rule_exists')
  })

  it('sets a validating message during validation runs', async () => {
    const node = createNode({
      plugins: [validationPlugin],
      props: {
        validation: 'required|length:5|exists|^contains:bar',
      },
      value: 'abcdef',
    })
    expect(node.store).toHaveProperty('validating')
    await node.ledger.settled('validating')
    expect(node.store).not.toHaveProperty('validating')
    node.input('foobar', false)
    await nextTick()
    expect(node.store).toHaveProperty('validating')
  })

<<<<<<< HEAD
  it('can run arbitrary validation rules', async () => {
    const node = createNode({
      plugins: [validationPlugin],
      props: {
        label: 'ABC Field',
        validation: 'abc',
        validationRules: {
          abc: ({ value }) => value === 'abc',
        },
        validationMessages: {
          abc: ({ name }) => `${name} should be 'abc'`,
        },
      },
      value: 'abcdef',
    })
    expect(node.store.rule_abc.value).toBe("ABC Field should be 'abc'")
  })

  it('can replace a validation message with a string', () => {
    const node = createNode({
      plugins: [validationPlugin],
      props: {
        validation: 'required',
        validationMessages: {
          required: 'Fill this out!',
        },
      },
      value: '',
    })
    expect(node.store.rule_required.value).toBe('Fill this out!')
=======
  it('can re-run a rule after it has failed, passed, and then failed again', async () => {
    const node = createNode({
      plugins: [validationPlugin],
      props: {
        validation: 'required',
      },
      value: 'abcdef',
    })
    expect(node.store).not.toHaveProperty('rule_required')
    node.input('', false)
    await nextTick()
    expect(node.store).toHaveProperty('rule_required')
    node.input('abc', false)
    await nextTick()
    expect(node.store).not.toHaveProperty('rule_required')
    node.input('', false)
    await nextTick()
    expect(node.store).toHaveProperty('rule_required')
  })

  it('tracks dependencies on other inputs', async () => {
    const confirm: FormKitValidationRule = jest.fn((node, address) => {
      return node.value === node.at(address)!.value
    })
    const length: FormKitValidationRule = jest.fn(
      ({ value }, length) => ('' + value).length >= parseInt(length)
    )
    const required: FormKitValidationRule = jest.fn(({ value }) => !!value)
    required.skipEmpty = false
    const validation = createValidationPlugin({
      confirm,
      length,
      required,
    })
    const parent = createNode({
      type: 'group',
      plugins: [validation],
    })
    const bar = createNode({ name: 'bar', value: 'def', parent })
    const foo = createNode({
      name: 'foo',
      value: 'abc',
      props: { validation: 'required|confirm:bar|length:20' },
      parent,
    })
    expect(foo.store).not.toHaveProperty('rule_required')
    expect(foo.store).toHaveProperty('rule_confirm')
    expect(foo.store).not.toHaveProperty('rule_length')
    expect(required).toHaveBeenCalledTimes(1)
    expect(confirm).toHaveBeenCalledTimes(1)
    expect(length).toHaveBeenCalledTimes(0) // Should not have been called because confirm failed.
    bar.input('abc', false)
    await nextTick()
    expect(foo.store).not.toHaveProperty('rule_required')
    expect(foo.store).not.toHaveProperty('rule_confirm')
    expect(foo.store).toHaveProperty('rule_length')
    expect(required).toHaveBeenCalledTimes(1) // Should not have been called again
    expect(confirm).toHaveBeenCalledTimes(2)
    expect(length).toHaveBeenCalledTimes(1) // have been should be triggered because it's state was null ie "unknown"
    foo.input('', false)
    await nextTick()
    expect(foo.store).toHaveProperty('rule_required')
    expect(foo.store).not.toHaveProperty('rule_confirm')
    expect(foo.store).not.toHaveProperty('rule_length')
  })

  it('removes validation messages that come after failing rules', async () => {
    const node = createNode({
      plugins: [validationPlugin],
      props: {
        validation: 'required|exists',
      },
      value: 'abcdef',
    })
    node.input('foo', false)
    await new Promise((r) => setTimeout(r, 105))
    expect(node.store).toHaveProperty('rule_exists') // value is not foobar
    node.input('', false)
    await nextTick()
    expect(node.store).not.toHaveProperty('rule_exists')
  })

  it('shows forced validation messages even after a failing rule', async () => {
    const node = createNode({
      plugins: [validationPlugin],
      props: {
        validation: 'length:7|^contains:hij',
      },
      value: 'abcdef',
    })
    expect(node.store).toHaveProperty('rule_length')
    expect(node.store).toHaveProperty('rule_contains')
    node.input('abcdefhij', false)
    await nextTick()
    expect(node.store).not.toHaveProperty('rule_length')
    expect(node.store).not.toHaveProperty('rule_contains')
  })

  it('removes old validations when validation prop changes', () => {
    const node = createNode({
      plugins: [validationPlugin],
      props: {
        validation: 'length:7',
      },
      value: 'abcdef',
    })
    expect(node.store).toHaveProperty('rule_length')
    node.props.validation = 'contains:bar'
    expect(node.store).not.toHaveProperty('rule_length')
    expect(node.store).toHaveProperty('rule_contains')
>>>>>>> 38c7a242
  })
})<|MERGE_RESOLUTION|>--- conflicted
+++ resolved
@@ -379,7 +379,6 @@
     expect(node.store).toHaveProperty('validating')
   })
 
-<<<<<<< HEAD
   it('can run arbitrary validation rules', async () => {
     const node = createNode({
       plugins: [validationPlugin],
@@ -410,7 +409,8 @@
       value: '',
     })
     expect(node.store.rule_required.value).toBe('Fill this out!')
-=======
+  })
+
   it('can re-run a rule after it has failed, passed, and then failed again', async () => {
     const node = createNode({
       plugins: [validationPlugin],
@@ -521,6 +521,5 @@
     node.props.validation = 'contains:bar'
     expect(node.store).not.toHaveProperty('rule_length')
     expect(node.store).toHaveProperty('rule_contains')
->>>>>>> 38c7a242
   })
 })