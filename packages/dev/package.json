{
  "name": "@formkit/dev",
<<<<<<< HEAD
  "version": "0.16.4",
=======
  "version": "0.16.5",
>>>>>>> a75ee6b5
  "type": "module",
  "description": "Development tools for FormKit.",
  "main": "dist/index.cjs",
  "module": "dist/index.mjs",
  "types": "dist/index.d.ts",
  "exports": {
    "./package.json": "./package.json",
    ".": {
      "types": "./dist/index.d.ts",
      "import": "./dist/index.mjs",
      "require": "./dist/index.cjs"
    },
    "./*": "./dist/*"
  },
  "keywords": [
    "vue",
    "forms",
    "inputs",
    "validation"
  ],
  "repository": {
    "type": "git",
    "url": "https://github.com/formkit/formkit.git",
    "directory": "packages/dev"
  },
  "contributors": [
    "Justin Schroeder <justin@formkit.com>"
  ],
  "license": "MIT",
  "scripts": {
    "test": "jest"
  },
  "dependencies": {
<<<<<<< HEAD
    "@formkit/core": "0.16.4",
    "@formkit/utils": "0.16.4"
=======
    "@formkit/core": "0.16.5",
    "@formkit/utils": "0.16.5"
>>>>>>> a75ee6b5
  },
  "devDependencies": {
    "@formkit/vue": "^0.16.4"
  }
}<|MERGE_RESOLUTION|>--- conflicted
+++ resolved
@@ -1,10 +1,6 @@
 {
   "name": "@formkit/dev",
-<<<<<<< HEAD
-  "version": "0.16.4",
-=======
   "version": "0.16.5",
->>>>>>> a75ee6b5
   "type": "module",
   "description": "Development tools for FormKit.",
   "main": "dist/index.cjs",
@@ -38,13 +34,8 @@
     "test": "jest"
   },
   "dependencies": {
-<<<<<<< HEAD
-    "@formkit/core": "0.16.4",
-    "@formkit/utils": "0.16.4"
-=======
     "@formkit/core": "0.16.5",
     "@formkit/utils": "0.16.5"
->>>>>>> a75ee6b5
   },
   "devDependencies": {
     "@formkit/vue": "^0.16.4"
