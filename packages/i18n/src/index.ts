--- conflicted
+++ resolved
@@ -29,11 +29,8 @@
 import * as tg from './locales/tg'
 import * as th from './locales/th'
 import * as tr from './locales/tr'
-<<<<<<< HEAD
 import * as uk from './locales/uk'
-=======
 import * as uz from './locales/uz'
->>>>>>> 832ceba0
 import * as vi from './locales/vi'
 import * as zh from './locales/zh'
 
@@ -78,11 +75,8 @@
   tg,
   th,
   tr,
-<<<<<<< HEAD
   uk,
-=======
   uz,
->>>>>>> 832ceba0
   vi,
   zh,
 }
@@ -123,11 +117,8 @@
   tg,
   th,
   tr,
-<<<<<<< HEAD
   uk,
-=======
   uz,
->>>>>>> 832ceba0
   vi,
   zh,
 }
