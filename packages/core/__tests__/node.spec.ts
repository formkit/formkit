import {
  createNode,
  FormKitGroupValue,
  FormKitPlugin,
  FormKitNode,
  resetCount,
} from '../src/node'
import { createConfig } from '../src/config'
import {
  createNameTree,
  createTicketTree,
  createShippingTree,
  phoneMask,
  eventCounter,
} from '../../../.jest/helpers'
import { generateClassList } from '../src/classes'
import { describe, expect, it, vi } from 'vitest'
import { FormKitMiddleware } from '../src/dispatcher'
import { has, clone } from '@formkit/utils'

describe('node', () => {
  it('defaults to a text node', () => {
    const node = createNode()
    expect(node.type).toBe('input')
  })

  it('emits a singe commit event for type input', () => {
    const commitEvent = vi.fn()
    const countEmits = function (node: FormKitNode) {
      node.on('commit', commitEvent)
    }
    const node = createNode({ value: '', plugins: [countEmits] })
    expect(commitEvent).toHaveBeenCalledTimes(1)
    node.input(['a', 'b'], false)
    expect(commitEvent).toHaveBeenCalledTimes(2)
  })

  it('allows configuration to flow to children', () => {
    const email = createNode({ name: 'email' })
    const node = createNode({
      type: 'group',
      config: {
        delimiter: '#',
      },
      children: [email],
    })
    expect(email.config.delimiter).toBe('#')
    node.config.delimiter = '$'
    expect(email.config.delimiter).toBe('$')
  })

  it('allows config to be overridden by child props', () => {
    const child = createNode({
      props: {
        flavor: 'cherry',
      },
    })
    createNode({
      type: 'group',
      config: {
        size: 'large',
        flavor: 'grape',
      },
      children: [child],
    })
    expect(child.props.size).toBe('large')
    expect(child.props.flavor).toBe('cherry')
  })

  it('emits config:{property} events when configuration options change', () => {
    const node = createNode({
      config: { locale: 'en' },
      type: 'group',
      children: [createNode({ name: 'child' })],
    })
    const listenerA = vi.fn()
    const listenerB = vi.fn()
    node.on('config:locale', listenerA)
    node.at('child')!.on('config:locale', listenerB)
    node.config.locale = 'fr'
    expect(listenerA).toHaveBeenCalledTimes(1)
    expect(listenerA).toHaveBeenLastCalledWith(
      expect.objectContaining({ payload: 'fr' })
    )
    expect(listenerB).toHaveBeenCalledTimes(1)
    expect(listenerB).toHaveBeenLastCalledWith(
      expect.objectContaining({ payload: 'fr' })
    )
    node.remove(node.at('child')!)
    node.config.locale = 'zh'
    expect(listenerA).toHaveBeenCalledTimes(2)
    expect(listenerB).toHaveBeenCalledTimes(1)
  })

<<<<<<< HEAD
=======
  it('does not emit config:{property} events when ancestors defines its own local value', () => {
    const node = createNode({
      config: { locale: 'en' },
      type: 'group',
      children: [
        createNode({
          type: 'list',
          name: 'list',
          config: {
            locale: 'fr',
          },
          children: [createNode()],
        }),
      ],
    })
    const listenerA = vi.fn()
    const listenerB = vi.fn()
    expect(node.at('list')?.props.locale).toBe('fr')
    expect(node.at('list.0')!.props.locale).toBe('fr')
    node.at('list')!.on('config:locale', listenerA)
    node.at('list.0')!.on('config:locale', listenerB)
    node.config.locale = 'zh'
    expect(node.props.locale).toBe('zh')
    expect(node.at('list')!.props.locale).toBe('fr')
    expect(node.at('list.0')!.props.locale).toBe('fr')
    expect(listenerA).toHaveBeenCalledTimes(0)
    expect(listenerB).toHaveBeenCalledTimes(0)
  })

  it('can traverse into lists and groups', () => {
    const group = createNode({
      type: 'group',
      children: [
        createNode({ name: 'team' }),
        createNode({
          type: 'list',
          name: 'users',
          children: [
            createNode({
              type: 'group',
              children: [
                createNode({ name: 'email' }),
                createNode({ name: 'password' }),
              ],
            }),
            createNode({
              type: 'group',
              children: [
                createNode({ name: 'email' }),
                createNode({ name: 'password', value: 'foobar' }),
              ],
            }),
          ],
        }),
      ],
    })
    expect(group.at('users.1.password')?.value).toBe('foobar')
  })

>>>>>>> 36c2f2d0
  it('only traverses one layer deep when calling node.each', () => {
    const tree = createNode({
      type: 'group',
      children: [
        createNode(),
        createNode(),
        createNode({ type: 'group', children: [createNode(), createNode()] }),
      ],
    })
    const callback = vi.fn()
    tree.each(callback)
    expect(callback).toHaveBeenCalledTimes(3)
  })

  it('traverses any depth when calling node.walk', () => {
    const tree = createNode({
      type: 'group',
      children: [
        createNode(),
        createNode(),
        createNode({ type: 'group', children: [createNode(), createNode()] }),
      ],
    })
    const callback = vi.fn()
    tree.walk(callback)
    expect(callback).toHaveBeenCalledTimes(5)
  })

  it('stops traversing nodes when node.walk callback returns false and stopIfFalse is true', () => {
    const tree = createNode({
      type: 'group',
      children: [
        createNode({ name: 'a' }),
        createNode({ name: 'b' }),
        createNode({ name: 'c' }),
      ],
    })
    const callback = vi.fn().mockReturnValue(false)
    tree.walk(callback, true)
    expect(callback).toHaveBeenCalledTimes(1)
  })

  it('stops traversing nodes when node.walk callback returns false', () => {
    const tree = createNode({
      type: 'group',
      children: [
        createNode({ name: 'a' }),
        createNode({
          type: 'group',
          children: [createNode({ name: 'b' }), createNode({ name: 'c' })],
        }),
        createNode({ name: 'x' }),
      ],
    })
    const callback = vi.fn().mockReturnValue(false)
    tree.walk(callback)
    expect(callback).toHaveBeenCalledTimes(5)
  })

  it('does not allow nodes of type input to be created with children', () => {
    expect(() => {
      createNode({ children: [createNode()] })
    }).toThrow()
  })

  it('does not allow the same child multiple times', () => {
    const email = createNode({ name: 'email' })
    const parent = createNode({ name: 'parent', type: 'group' })
    parent.add(email)
    parent.add(email)
    expect(parent.children.length).toBe(1)
  })

  it('changes a child’s config when moving between trees', () => {
    const email = createNode({ name: 'email' })
    createNode({
      type: 'group',
      config: {
        delimiter: '#',
      },
      children: [email],
    })
    const parentB = createNode({
      type: 'group',
      config: {
        delimiter: '|',
      },
    })
    parentB.add(email)
    expect(email.config.delimiter).toBe('|')
  })

  it('can use rootConfig values, and listen to events', () => {
    const rootConfig = createConfig({
      foo: 'bar',
    })
    const group = createNode({
      name: 'group',
      type: 'group',
      config: {
        rootConfig,
      },
      children: [createNode({ name: 'child', config: { rootConfig } })],
    })
    const listener = vi.fn()
    expect(group.config.foo).toBe('bar')
    expect(group.at('child')?.props.foo).toBe('bar')
    group.at('child')!.on('prop:foo', listener)
    rootConfig.foo = 'baz'
    expect(listener).toHaveBeenCalledTimes(1)
    expect(listener).toHaveBeenLastCalledWith(
      expect.objectContaining({ payload: 'baz' })
    )
  })

  it('always has an __FKNode__ trap property', () => {
    const node = createNode()
    expect(node.__FKNode__).toBe(true)
  })

  it('allows instantiation with children and sets the parent', () => {
    const group = createNode({
      type: 'group',
      children: [createNode()],
    })
    expect(group.children.length).toBe(1)
    expect(group.children.values().next().value.parent).toBe(group)
  })

  it('allows instantiation and later adding of a child', () => {
    const group = createNode({ type: 'group' })
    const element = createNode()
    group.add(element)
    expect(group.children.values().next().value).toBe(element)
    expect(element.parent).toBe(group)
  })

  it('can remove a child from a parent', () => {
    const group = createNode({ type: 'group' })
    const el = createNode()
    const el2 = createNode()
    group.add(el).add(el2)
    group.remove(el)
    expect(group.children.length).toBe(1)
    expect(el.parent).toBeNull()
  })

  it('allows a node to be moved between parents', () => {
    const el = createNode()
    const groupA = createNode({
      type: 'group',
      children: [createNode(), el],
    })
    const groupB = createNode({
      type: 'group',
      children: [createNode()],
    })
    groupB.add(el)
    expect(groupA.children.length).toBe(1)
    expect(groupB.children.length).toBe(2)
    expect(groupB.children.includes(el)).toBeTruthy()
    expect(el.parent).toBe(groupB)
  })

  it('allows a node to be moved by changing the parent', () => {
    const el = createNode()
    const groupA = createNode({
      type: 'group',
      children: [createNode(), el],
    })
    const groupB = createNode({
      type: 'group',
      children: [createNode()],
    })
    el.parent = groupB
    expect(groupA.children.length).toBe(1)
    expect(groupB.children.length).toBe(2)
    expect(groupB.children.includes(el)).toBeTruthy()
    expect(el.parent).toBe(groupB)
  })

  it('allows a node to be created with a parent', () => {
    const parent = createNode({ children: [createNode()], type: 'list' })
    const child = createNode({ parent })
    expect(parent.children.length).toBe(2)
    expect(child.parent).toBe(parent)
  })

  it('can inject a new value into a list without the list immediately inheriting that index’s sub values', () => {
    const A = createNode({
      type: 'group',
      children: [createNode({ name: 'i', value: 'A' })],
    })
    const C = createNode({
      type: 'group',
      children: [createNode({ name: 'i', value: 'C' })],
    })
    const list = createNode({
      type: 'list',
      children: [A, C],
    })
    const val = clone(list.value as Array<{ i?: string }>)
    val.splice(1, 0, { i: 'B' })
    list.input(val, false)
    expect(list.value).toStrictEqual([{ i: 'A' }, { i: 'B' }, { i: 'C' }])
    const B = createNode({ type: 'group', parent: list, index: 1 })
    expect(list.value).toStrictEqual([{ i: 'A' }, { i: 'B' }, { i: 'C' }])
    expect(B.value).toStrictEqual({ i: 'B' })
    B.input({ i: 'Z' }, false)
    expect(list.value).toStrictEqual([{ i: 'A' }, { i: 'Z' }, { i: 'C' }])
  })

  it('can always reference the root', () => {
    const nestedChild = createNode()
    const parent = createNode({ type: 'group' })
    const L1 = createNode({
      type: 'list',
      children: [
        createNode({}),
        createNode({}),
        createNode({
          type: 'list',
          children: [nestedChild],
        }),
      ],
    })
    parent.add(L1)
    expect(nestedChild.root).toBe(parent)
  })

  it('automatically uses index names for list children', () => {
    const parent = createNode({
      type: 'list',
      children: [createNode({ name: 'howdy' })],
    })
    expect(parent.at('howdy')).toBeFalsy()
  })

  it('uses prop type as prefix for children', () => {
    const node = createNode({ type: 'input', props: { type: 'select' } })
    expect(/select_\d+/.test(node.name)).toBe(true)
  })

  it('can fetch a nested node’s address', () => {
    const email = createNode({ name: 'email' })
    createNode({
      name: 'form',
      type: 'group',
      children: [
        createNode({ name: 'input1' }),
        createNode({
          name: 'input2',
          type: 'list',
          children: [
            createNode(),
            createNode({
              type: 'group',
              children: [email],
            }),
            createNode(),
          ],
        }),
        createNode({ name: 'input3' }),
      ],
    })
    expect(email.address).toEqual(['form', 'input2', 1, 'email'])
    const parent2 = createNode({ name: 'differentForm', type: 'group' })
    parent2.add(email)
    expect(email.address).toEqual(['differentForm', 'email'])
  })

  it('allows node traversal using path', () => {
    const instagram = createNode({ name: 'instagram' })
    const password = createNode({ name: 'password' })
    const parent = createNode({
      name: 'form',
      type: 'group',
      children: [
        createNode({ name: 'username' }),
        password,
        createNode({
          name: 'social',
          type: 'list',
          children: [
            createNode({
              type: 'group',
              children: [
                createNode({ name: 'twit' }),
                instagram,
                createNode({ name: 'face' }),
              ],
            }),
            createNode({
              type: 'group',
              children: [
                createNode({ name: 'twit' }),
                createNode({ name: 'instagram', value: 456 }),
                createNode({ name: 'face' }),
              ],
            }),
          ],
        }),
        createNode({ name: 'submit' }),
      ],
    })
    expect(parent.at('social.0.instagram')).toBe(instagram)
    expect(parent.at('form.social.0.instagram')).toBe(instagram)
    expect(parent.at(['password'])).toBe(password)
    expect(parent.at(['social', 1, 'instagram'])?.value).toBe(456)
    expect(parent.at(instagram.address)).toBe(instagram)
  })

  it('uses the $root keyword to allow root access via address', () => {
    const [parent, nestedChild] = createTicketTree()
    expect(nestedChild.at('$root')).toBe(parent)
  })

  it('uses the $parent keyword to allow address backtracking', () => {
    const [, nestedChild] = createTicketTree()
    const price = nestedChild.at('$parent.$parent.0.price')
    expect(price).toBeDefined()
    expect(price?.value).toBe(499)
  })

  it('removes the first $parent of any address', () => {
    const [root] = createTicketTree()
    const email = root.at('email')
    expect(email?.at('$parent.password')).toBe(email?.at('password'))
  })

  it('can reference $self and $self children', () => {
    const [root] = createTicketTree()
    const tickets = root.at('tickets')
    expect(tickets?.at('$self.0.price')?.value).toBe(499)
  })

  it('can find a node in a subtree by name', () => {
    const [root, nestedChild] = createTicketTree()
    expect(root.find('seat')).toBe(nestedChild)
  })

  it('can find a node in a subtree by name via address', () => {
    const [root, nestedChild] = createTicketTree()
    expect(root.at(['find(seat)'])).toBe(nestedChild)
  })

  it('can find a node in a subtree by type', () => {
    const [root, nestedChild] = createTicketTree()
    const row = nestedChild.at('$parent.$parent.find(555, value)')
    expect(row).toBeTruthy()
    expect(row).toBe(root.at('tickets.0.row'))
  })
})

describe('props system', () => {
  it('can set arbitrary initial prop values', () => {
    resetCount()
    const node = createNode({ props: { party: 'town', pizza: 'yummy' } })
    expect(node.props.pizza).toBe('yummy')
    expect(node.props).toEqual({
      id: 'input_0',
      party: 'town',
      pizza: 'yummy',
    })
    expect(node.props.delay).toBe(20)
  })

  it('configuration values flow to props', () => {
    const child = createNode({ name: 'name' })
    createNode({
      config: { arbitrary: 't' },
      type: 'group',
      children: [child],
    })
    expect(child.props.arbitrary).toBe('t')
  })

  it('props can override default props', () => {
    const child = createNode({
      name: 'name',
      props: {
        delay: 50,
      },
    })
    createNode({
      type: 'group',
      children: [child],
    })
    expect(child.props.delay).toBe(50)
  })

  it('can override a configuration value', () => {
    const child = createNode({ name: 'name', props: { delay: 500 } })
    createNode({
      config: { delay: 400 },
      type: 'group',
      children: [child],
    })
    expect(child.props.delay).toBe(500)
  })

  it('can override a configuration value with the prop hook', () => {
    const child = createNode({ name: 'name', props: { delay: 500 } })
    createNode({
      config: { delay: 400 },
      type: 'group',
      children: [child],
    })
    child.hook.prop(({ prop }, next) => next({ prop, value: 800 }))
    child.props.delay = 200
    expect(child.props.delay).toBe(800)
  })

  it('emits a prop event when a config changes and there is no matching prop', () => {
    const listener = vi.fn()
    const node = createNode({
      props: {},
      config: { foo: 'bar' },
    })
    node.on('prop:foo', listener)
    node.config.foo = 'baz'
    expect(listener).toHaveBeenCalledTimes(1)
  })

  it('emits a prop event when a prop changes', () => {
    const node = createNode({
      props: {
        name: 'ted',
      },
    })
    const listener = vi.fn()
    node.on('prop', listener)
    node.props.name = 'fred'
    expect(listener).toHaveBeenCalledWith({
      name: 'prop',
      bubble: true,
      origin: node,
      payload: {
        prop: 'name',
        value: 'fred',
      },
    })
  })
})

describe('plugin system', () => {
  it('runs plugins on node creation', () => {
    const plugin = vi.fn(() => {})
    const node = createNode({
      plugins: [plugin],
    })
    expect(plugin).toHaveBeenLastCalledWith(node)
  })

  it('automatically inherits from parent plugins', () => {
    const pluginA = vi.fn(() => {})
    const pluginB = vi.fn(() => {})
    const parent = createNode({
      type: 'group',
      plugins: [pluginA],
    })
    const child = createNode({
      parent,
      plugins: [pluginB],
    })
    expect(pluginB).toBeCalledTimes(1)
    expect(pluginA).toBeCalledTimes(2)
    expect(pluginB).toHaveBeenCalledWith(child)
    expect(pluginA).toHaveBeenNthCalledWith(2, child)
  })

  it('runs inherited plugins when being added to a tree', () => {
    const pluginA = vi.fn(() => {})
    const pluginB = vi.fn(() => {})
    createNode({
      type: 'list',
      plugins: [pluginA],
      children: [
        createNode(),
        createNode({ plugins: [pluginB] }),
        createNode(),
      ],
    })
    expect(pluginA).toBeCalledTimes(4)
    expect(pluginB).toBeCalledTimes(1)
  })

  it('inherits the plugins when moving between trees', () => {
    const pluginA = vi.fn(() => {})
    const pluginB = vi.fn(() => {})
    const treeA = createNode({
      type: 'group',
      plugins: [pluginA],
    })
    const treeB = createNode({
      type: 'group',
      plugins: [pluginB],
    })
    const child = createNode({ parent: treeA })
    expect(pluginA).toHaveBeenCalledTimes(2)
    child.parent = treeB
    expect(pluginB).toHaveBeenCalledTimes(2)
    expect(child.plugins).toEqual(new Set([pluginA, pluginB]))
  })

  it('does not re-run plugins when moving position in tree', () => {
    const pluginA = vi.fn(() => {})
    const child = createNode()
    const treeA = createNode({
      type: 'group',
      plugins: [pluginA],
      children: [
        createNode(),
        createNode({
          name: 'group',
          type: 'group',
          children: [createNode()],
        }),
        child,
      ],
    })
    expect(pluginA).toHaveBeenCalledTimes(5)
    treeA.at('group')?.add(child)
    expect(pluginA).toHaveBeenCalledTimes(5)
  })

  it('throws an exception if you try to manually change the plugins', () => {
    const node = createNode()
    expect(() => {
      node.plugins = new Set()
    }).toThrow()
  })

  it('propagates initial values to parents', async () => {
    const parent = createNode({
      type: 'list',
      children: [createNode({ value: 'hi' }), createNode({ value: 'there' })],
    })
    expect(await parent.settled).toEqual(['hi', 'there'])
  })
})

describe('init hook', () => {
  it('can modify a node on created', async () => {
    const envPlugin: FormKitPlugin = function (node) {
      node.on('created', (event) => {
        const payload = event.payload as FormKitNode
        if (payload.type === 'input') payload.input(123)
      })
    }
    const form = createNode({
      type: 'group',
      plugins: [envPlugin],
    })
    const input = createNode({ parent: form, value: 0 })
    expect(input.value).toBe(0)
    expect(input.isSettled).toBeFalsy()
    expect(await input.settled).toBe(123)
  })
})

describe('input hook', () => {
  it('can set the value of a node', async () => {
    const node = createNode({ value: 'hello pluto' })
    node.input('hello world')
    expect(node.value).toBe('hello pluto')
    expect(node.isSettled).toBeFalsy()
    await node.settled
    expect(node.value).toBe('hello world')
  })

  it('resolves the settled to the new value', async () => {
    const node = createNode({ value: 'hello pluto' })
    node.input('hello wo')
    node.input('hello wor')
    expect(node.value).toBe('hello pluto')
    expect(node.isSettled).toBeFalsy()
    node.input('hello world')
    expect(await node.settled).toBe('hello world')
  })

  it('can modify the value being set with the input hook', async () => {
    const node = createNode({ value: 'hello pluto' })
    node.hook.input((value, next) => next(`${value}!`))
    node.input('hello wo')
    node.input('hello wor')
    await node.settled
    expect(node.value).toBe('hello wor!')
  })

  it('fires the input hook and event on all inputs, but will not commit if the value is the same', () => {
    const node = createNode({ value: 'hello pluto' })
    const inputHook = vi.fn((value, next) => next(value))
    const commitHook = vi.fn((value, next) => next(value))
    const event = vi.fn(() => {})
    node.hook.input(inputHook)
    node.hook.commit(commitHook)
    node.on('input', event)
    node.input('hello pluto', false)
    expect(inputHook).toHaveBeenCalledTimes(1)
    expect(event).toHaveBeenCalledTimes(1)
    expect(commitHook).toHaveBeenCalledTimes(0)
  })
})

describe('classes hook', () => {
  it('can change the value being assigned', async () => {
    const themeMiddleware: FormKitMiddleware<{
      property: string
      classes: Record<string, boolean>
    }> = vi.fn((obj, next) => {
      obj.classes.foo = true
      obj.classes.bar = false
      return next(obj)
    })
    const themePlugin: FormKitPlugin = function (node) {
      node.hook.classes(themeMiddleware)
    }
    const phone = createNode({ plugins: [themePlugin] })
    expect(generateClassList(phone, 'label', { bar: true })).toBe('foo')
    expect(themeMiddleware).toHaveBeenCalledTimes(1)
    expect(
      /(foo|baz) (foo|baz)/.test(
        generateClassList(phone, 'label', { bar: true, baz: true })!
      )
    ).toBe(true)
    expect(themeMiddleware).toHaveBeenCalledTimes(2)
  })
})

describe('commit hook', () => {
  it('can change the value being assigned', async () => {
    const commitMiddleware: FormKitMiddleware<string> = vi.fn(phoneMask)
    const phonePlugin: FormKitPlugin = function (node) {
      if (node.type === 'input') {
        node.hook.commit(commitMiddleware)
      }
    }
    phonePlugin.library = (node) => node.define({ type: 'input', schema: [] })
    const phone = createNode({ plugins: [phonePlugin] })
    phone.input('23')
    phone.input('233')
    phone.input('233.662')
    phone.input('233.6621244')
    await phone.settled
    expect(commitMiddleware).toHaveBeenCalledTimes(2)
    expect(phone.value).toBe('(233) 662-1244')
  })
})

describe('setErrors hook', () => {
  it('can change the the errors being assigned', async () => {
    const form = createNode({
      type: 'group',
      name: 'myForm',
      children: [createNode({ name: 'foo' }), createNode({ name: 'bar' })],
    })
    form.hook.setErrors((payload, next) => {
      payload.localErrors = ['This is a hooked error']
      if (
        payload.childErrors &&
        typeof payload.childErrors !== 'string' &&
        !Array.isArray(payload.childErrors)
      )
        payload.childErrors.foo = 'Hooked child node'
      return next(payload)
    })
    form.setErrors(['This is my error'], {
      foo: 'And this is a child one',
      bar: ['And this is another child one'],
    })
    expect(form.store['this-is-a-hooked-error'].value).toBe(
      'This is a hooked error'
    )
    const foo = form.at('foo')
    expect(foo?.store['hooked-child-node'].value).toBe('Hooked child node')
  })
})

it('can change both _value and value with commit hook', () => {
  const node = createNode({ value: 123 })
  node.hook.commit((value, next) => next(value + 10))
  expect(node.value).toBe(123)
  expect(node._value).toBe(123)
  node.input(1, false)
  expect(node.value).toBe(11)
  expect(node._value).toBe(11)
})

describe('value propagation in a node tree', () => {
  it('disturbs parents when a leaf receives input', async () => {
    const field = createNode({ value: '' })
    const tree = createNode({
      type: 'group',
      children: [
        createNode(),
        createNode({ type: 'group' }),
        createNode({ type: 'group', children: [createNode(), field] }),
        createNode(),
      ],
    })
    field.input('abc')
    expect(tree.isSettled).toBe(false)
    await field.settled
    expect(tree.isSettled).toBe(true)
  })

  it('does not settle a tree when multiple leafs are disturbed and one resolves', async () => {
    const fieldA = createNode({ value: '' })
    const fieldB = createNode({ value: '', props: { delay: 100 } })
    const tree = createNode({
      type: 'group',
      children: [
        createNode(),
        createNode({ type: 'group', children: [fieldB] }),
        createNode({ type: 'group', children: [createNode(), fieldA] }),
        createNode(),
      ],
    })
    fieldA.input('abc')
    fieldB.input('def')
    await fieldA.settled
    expect(tree.isSettled).toBe(false)
    await fieldB.settled
    expect(tree.isSettled).toBe(true)
  })

  it('settles a tree when the disturbed input parent is changed', async () => {
    const fieldA = createNode({ value: 123 })
    const treeA = createNode({
      type: 'group',
      name: 'treeA',
      children: [fieldA],
    })
    const treeB = createNode({ type: 'group', name: 'treeB' })
    fieldA.input(456)
    expect(treeA.isSettled).toBe(false)
    fieldA.parent = treeB
    expect(treeA.isSettled).toBe(true)
    expect(treeB.isSettled).toBe(false)
    await fieldA.settled
    expect(treeB.isSettled).toBe(true)
  })

  it('settles a tree when the disturbed input is added to a different tree', async () => {
    const fieldA = createNode({ value: 123 })
    const treeA = createNode({
      type: 'group',
      children: [fieldA],
    })
    const treeB = createNode({ type: 'group' })
    fieldA.input(456)
    expect(treeA.isSettled).toBe(false)
    treeB.add(fieldA)
    expect(treeA.isSettled).toBe(true)
    expect(treeB.isSettled).toBe(false)
    await fieldA.settled
    expect(treeB.isSettled).toBe(true)
  })

  it('collects values from a groups children', async () => {
    const parent = createNode({ type: 'group' })
    const commitMiddleware: FormKitMiddleware<FormKitGroupValue> = vi.fn(
      (value, next) => next(value)
    )
    parent.hook.commit(commitMiddleware)
    const email = createNode({ name: 'email', props: { delay: 100 } })
    const username = createNode({ name: 'username' })
    parent.add(email).add(username)
    email.input('tes')
    email.input('test')
    email.input('test@exam')
    email.input('test@example.com')
    username.input('test-user')
    await username.settled
    expect(commitMiddleware).toHaveBeenCalledTimes(3) // 2 partials, 1 full commit
    expect(parent.value).toEqual({ email: undefined, username: 'test-user' })
    await email.settled
    expect(parent.value).toEqual({
      email: 'test@example.com',
      username: 'test-user',
    })
    expect(commitMiddleware).toHaveBeenCalledTimes(4)
  })

  it('collects values from a list of children', async () => {
    const parent = createNode({
      type: 'list',
      children: [
        createNode(),
        createNode({ props: { delay: 100 } }),
        createNode(),
      ],
    })
    const commitMiddleware: FormKitMiddleware<FormKitGroupValue> = vi.fn(
      (value, next) => next(value)
    )
    parent.hook.commit(commitMiddleware)
    parent.at('0')?.input('hello')
    parent.at('1')?.input('my')
    parent.at('2')?.input('friend')
    await parent.settled
    expect(parent.value).toEqual(['hello', 'my', 'friend'])
    parent.at([1])?.input('daniel’s')
    await parent.settled
    expect(parent.value).toEqual(['hello', 'daniel’s', 'friend'])
  })

  it('collects values from n-depth trees', async () => {
    const shipping = createShippingTree()
    expect(shipping.value).toStrictEqual({
      name: undefined,
      address: {
        street: '694 Boise St',
        city: undefined,
        state: undefined,
        zip: undefined,
      },
      products: [
        {
          product: 'T-shirt',
          price: 2199,
        },
        {
          product: 'Pants',
          price: 5429,
        },
      ],
    })
    shipping.at('address.state')?.input('Virginia')
    expect(shipping.at('address')?.value).toEqual({
      street: '694 Boise St',
      city: undefined,
      state: undefined,
      zip: undefined,
    })
    await shipping.settled
    expect(shipping.value).toStrictEqual({
      name: undefined,
      address: {
        street: '694 Boise St',
        city: undefined,
        state: 'Virginia',
        zip: undefined,
      },
      products: [
        {
          product: 'T-shirt',
          price: 2199,
        },
        {
          product: 'Pants',
          price: 5429,
        },
      ],
    })
  })

  it('can remove a child from a group’s values', async () => {
    const address = createNode({
      type: 'group',
      children: [
        createNode({ name: 'street', value: '810 Foster Rd' }),
        createNode({ name: 'city', value: 'Boston' }),
        createNode({ name: 'state', value: 'MA' }),
        createNode({ name: 'zip', value: 2101 }),
      ],
    })
    address.remove(address.at('state')!)
    expect(address.children.length).toBe(3)
    expect(address.isSettled).toBe(true)
    expect(address.value).toStrictEqual({
      street: '810 Foster Rd',
      city: 'Boston',
      zip: 2101,
    })
  })

  it('can re-arrange the order of a list’s values', async () => {
    const food = createNode({
      type: 'list',
      children: [
        createNode({ value: 'pizza' }),
        createNode({ value: 'pasta' }),
        createNode({ value: 'steak' }),
        createNode({ value: 'fish' }),
      ],
    })
    const steak = food.at([2])!
    steak.index = 1
    expect(food.value).toStrictEqual(['pizza', 'steak', 'pasta', 'fish'])
    steak.input('ribeye')
    expect(await food.settled).toStrictEqual([
      'pizza',
      'ribeye',
      'pasta',
      'fish',
    ])
  })

  it('moves values from one tree to another', () => {
    const ring = createNode({ name: 'ring', value: 'golden' })
    const form = createNode({ name: 'form', type: 'group' })
    const treeA = createNode({
      name: 'treeA',
      type: 'group',
      children: [createNode({ name: 'person', value: 'joe' })],
    })
    ring.parent = treeA
    expect(treeA.value).toStrictEqual({ person: 'joe', ring: 'golden' })
    form.add(treeA)
    expect(form.value).toStrictEqual({
      treeA: {
        person: 'joe',
        ring: 'golden',
      },
    })
    const treeB = createNode({
      name: 'treeB',
      type: 'group',
      children: [createNode({ name: 'person', value: 'jane' })],
    })
    treeB.parent = form
    treeB.add(ring)
    expect(treeA.value).toStrictEqual({ person: 'joe' })
    expect(treeB.value).toStrictEqual({ person: 'jane', ring: 'golden' })
    expect(form.value).toStrictEqual({
      treeA: {
        person: 'joe',
      },
      treeB: {
        person: 'jane',
        ring: 'golden',
      },
    })
  })

  it('can set values of children by calling input on parent', async () => {
    const tree = createNode({
      type: 'group',
      name: 'form',
      children: [
        createNode({ name: 'a' }),
        createNode({
          name: 'b',
          type: 'group',
          children: [createNode({ name: 'd', value: 456 })],
        }),
        createNode({ name: 'c', value: 123 }),
      ],
    })
    const value = await tree.input({
      a: 123,
      b: {
        d: 789,
        e: '10',
      },
      c: 456,
    })
    expect(value).toEqual({
      a: 123,
      b: {
        d: 789,
        e: '10',
      },
      c: 456,
    })
    expect(tree.at('form.b.d')?.value).toBe(789)
  })

  it('passes initial values through the input middleware', () => {
    const maskPlugin: FormKitPlugin = vi.fn((n) => {
      n.hook.input(phoneMask)
      // n.hook.init(phoneMask)
    })
    const node = createNode({
      value: '5552348899',
      plugins: [maskPlugin],
    })
    expect(node.value).toEqual('(555) 234-8899')
  })

  it('manipulating a subtree produces minimal commit events', () => {
    const plugin = eventCounter('commit')
    const form = createNode({
      plugins: [plugin],
      type: 'group',
      name: 'form',
    })
    expect(plugin.calls).toBe(1)
    form.add(createNode({ name: 'letters', type: 'group', value: { a: 123 } }))
    expect(plugin.calls).toBe(2)
    form.at('letters')!.add(createNode({ name: 'a', value: 456 }))
    expect(plugin.calls).toBe(3)
    expect(form._d).toBe(0)
  })

  it('can catch children being created with the deep modifier', () => {
    const group = createNode({ type: 'group' })
    let log = ''
    group.on('created.deep', ({ payload: child }) => {
      log = child.name
    })
    createNode({ parent: group, name: 'party-town-usa' })
    expect(log).toBe('party-town-usa')
  })

  it('retains parent values when children do not match', () => {
    const treeA = createNode({
      type: 'group',
      value: {
        a: 123,
        b: { d: 456 },
        c: 789,
      },
    })
    const treeB = createNode({
      type: 'group',
      children: [
        createNode({
          name: 'b',
          type: 'group',
          children: [createNode({ name: 'd', value: 555 })],
        }),
      ],
    })
    treeB.at('b')!.parent = treeA
    expect(treeA.value).toStrictEqual({
      a: 123,
      b: { d: 456 },
      c: 789,
    })
    expect(treeA.at('b.d')!.value).toBe(456)
  })

  it('settles the group when a preserved input is removed', async () => {
    const group = createNode({ type: 'group' })
    const child = createNode({ parent: group, props: { preserve: true } })
    group.remove(child)
    expect(group.isSettled).toBe(true)
  })

  it('can hydrate a pre-existing tree with values', async () => {
    const [tree] = createTicketTree()
    await tree.input({
      email: 'hello@useformkit.com',
      password: 'super-secret',
      tickets: [{ price: 5000, row: 'backstage' }, { price: 200 }],
    })
    expect(tree.at('email')!.value).toBe('hello@useformkit.com')
    expect(tree.at('password')!.value).toBe('super-secret')
    expect(tree.at('tickets.0.price')!.value).toBe(5000)
    expect(tree.at('tickets.0.row')!.value).toBe('backstage')
    expect(tree.at('tickets.1.price')!.value).toBe(200)
    expect(tree.at('tickets.1.seat')!.value).toBe(undefined)
    expect(tree.value).toStrictEqual({
      email: 'hello@useformkit.com',
      password: 'super-secret',
      confirm_password: undefined,
      tickets: [
        { price: 5000, row: 'backstage' },
        { price: 200, seat: undefined },
      ],
    })
  })

  describe('text hook', () => {
    it('can pass a string of text directly through core with no modifications', () => {
      const node = createNode()
      expect(node.t('hello world')).toBe('hello world')
    })

    it('can modify a string of text', () => {
      const node = createNode()
      type Translations = 'hello'
      const map: Record<Translations, string> = { hello: 'ciao' }
      node.hook.text((frag, next) => {
        if (has(map, frag.key)) {
          frag.value = map[frag.key as Translations]
        }
        return next(frag)
      })
      expect(node.t('justin')).toBe('justin')
      expect(node.t('hello')).toBe('ciao')
    })
  })

  describe('destroyed', () => {
    it('can destroy an element', () => {
      const parent = createNameTree()
      parent.at('jane')?.destroy()
      expect(parent.value).toEqual({
        billy: undefined,
        stella: {
          tommy: '555',
          wendy: undefined,
        },
        wendy: undefined,
      })
    })
  })
})

describe('resetting', () => {
  it('can reset a simple text value', async () => {
    const node = createNode({ value: 'foobar' })
    await node.input('biz bar')
    expect(node.value).toBe('biz bar')
    node.reset()
    expect(node.value).toBe('foobar')
  })

  it('can reset a group value', async () => {
    const node = createNode({
      type: 'group',
      children: [createNode({ name: 'alpha', value: 'abc' })],
    })
    await node.at('alpha')?.input('foobar')
    expect(node.value).toStrictEqual({ alpha: 'foobar' })
    node.reset()
    expect(node.value).toEqual({ alpha: 'abc' })
  })

  it('emits an reset event', async () => {
    const resetEvent = vi.fn()
    const node = createNode({ value: 'foobar' })
    node.on('reset', resetEvent)
    node.reset()
    expect(resetEvent).toHaveBeenCalledTimes(1)
  })

  it('can reset group to new values which then become the initials', async () => {
    const node = createNode({
      type: 'group',
      value: { foo: 'bar', bim: 'bam' },
      children: [createNode({ name: 'foo' }), createNode({ name: 'bim' })],
    })
    node.reset({ foo: 'abc', bim: 'xyz' })
    node.input({ foo: 'baz', bim: 'bop' }, false)
    node.reset()
    expect(node.at('foo')?.value).toBe('abc')
    expect(node.at('bim')?.value).toBe('xyz')
  })
})

describe('errors', () => {
  it('can set and count errors', () => {
    const form = createNode({
      type: 'group',
      name: 'myForm',
      children: [createNode({ name: 'foo' }), createNode({ name: 'bar' })],
    })
    form.ledger.count('errors', (m) => m.type === 'error')
    form.setErrors(['This is my error'], {
      foo: 'And this is a child one',
      bar: ['And this is another child one'],
    })
    expect(form.ledger.value('errors')).toBe(3)
    form.clearErrors(false)
    expect(form.ledger.value('errors')).toBe(2)
    form.clearErrors()
    expect(form.ledger.value('errors')).toBe(0)
  })
})<|MERGE_RESOLUTION|>--- conflicted
+++ resolved
@@ -92,8 +92,6 @@
     expect(listenerB).toHaveBeenCalledTimes(1)
   })
 
-<<<<<<< HEAD
-=======
   it('does not emit config:{property} events when ancestors defines its own local value', () => {
     const node = createNode({
       config: { locale: 'en' },
@@ -153,7 +151,6 @@
     expect(group.at('users.1.password')?.value).toBe('foobar')
   })
 
->>>>>>> 36c2f2d0
   it('only traverses one layer deep when calling node.each', () => {
     const tree = createNode({
       type: 'group',
