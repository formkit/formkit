import createDispatcher, { FormKitDispatcher } from './dispatcher'
import {
  dedupe,
  eq,
  has,
  camel,
  kebab,
  undefine,
  init,
  cloneAny,
  clone,
  isKeyedArray,
} from '@formkit/utils'
import {
  createEmitter,
  FormKitEvent,
  FormKitEventEmitter,
  emit,
  bubble,
  on,
  off,
  FormKitEventListener,
} from './events'
import { error } from './errors'
import {
  createStore,
  FormKitMessageProps,
  FormKitMessage,
  FormKitStore,
} from './store'
import { createLedger, FormKitLedger } from './ledger'
import { deregister, register } from './registry'
import {
  FormKitExtendableSchemaRoot,
  FormKitSchemaNode,
  FormKitSchemaCondition,
} from './schema'
import { FormKitClasses } from './classes'
import { FormKitRootConfig, configChange } from './config'
import { submitForm } from './submitForm'
import { createMessages, ErrorMessages } from './store'
import { reset } from './reset'

/**
 * Definition of a library item — when registering a new library item, these
 * are the required and available properties.
 *
 * @public
 */
export type FormKitTypeDefinition = {
  /**
   * The FormKit core node type. Can only be input | list | group.
   */
  type: FormKitNodeType
  /**
   * Groups the input into a given family of inputs, generally for styling
   * purposes only. For example the "text" family would apply to all text-like
   * inputs.
   */
  family?: string
  /**
   * An optional name for the input’s type (e.g. "select" for a select input).
   * If used, this value takes precedence over the "type" prop string.
   */
  forceTypeProp?: string
  /**
   * Custom props that should be added to the input.
   */
  props?: string[]
  /**
   * The schema used to create the input. Either this or the component is
   * required.
   */
  schema?:
    | FormKitExtendableSchemaRoot
    | FormKitSchemaNode[]
    | FormKitSchemaCondition
  /**
   * A component to use to render the input. Either this or the schema is
   * required.
   */
  component?: unknown
  /**
   * A library of components to provide to the internal input schema.
   */
  library?: Record<string, unknown>
  /**
   * An array of additional feature functions to load when booting the input.
   */
  features?: Array<(node: FormKitNode) => void>
  /**
   * An optional string to use as a comparison key for memoizing the schema.
   */
  schemaMemoKey?: string
}

/**
 * A library of inputs, keyed by the name of the type.
 *
 * @public
 */
export interface FormKitLibrary {
  [index: string]: FormKitTypeDefinition
}

/**
 * The base interface definition for a FormKitPlugin. It's just a function that
 * accepts a node argument.
 *
 * @public
 */
export interface FormKitPlugin {
  (node: FormKitNode): false | any | void
  library?: (node: FormKitNode) => void
}

/**
 * Text fragments are small pieces of text used for things like interface
 * validation messages, or errors that may be exposed for modification or
 * even translation.
 *
 * @public
 */
export type FormKitTextFragment = Partial<FormKitMessageProps> & {
  key: string
  value: string
  type: string
}

/**
 * The available hooks for middleware.
 *
 * @public
 */
export interface FormKitHooks {
  classes: FormKitDispatcher<{
    property: string
    classes: Record<string, boolean>
  }>
  commit: FormKitDispatcher<any>
  error: FormKitDispatcher<string>
  setErrors: FormKitDispatcher<{
    localErrors: ErrorMessages
    childErrors?: ErrorMessages
  }>
  init: FormKitDispatcher<FormKitNode>
  input: FormKitDispatcher<any>
  submit: FormKitDispatcher<Record<string, any>>
  message: FormKitDispatcher<FormKitMessage>
  prop: FormKitDispatcher<{
    prop: string | symbol
    value: any
  }>
  text: FormKitDispatcher<FormKitTextFragment>
  schema: FormKitDispatcher<FormKitSchemaNode[] | FormKitSchemaCondition>
}

/**
 * The definition of a FormKitTrap. These are somewhat like methods on each
 * FormKitNode. They are always symmetrical (get/set) — although it's acceptable
 * for either to throw an Exception.
 *
 * @public
 */
export interface FormKitTrap {
  get: TrapGetter
  set: TrapSetter
}

/**
 * Describes the path to a particular node from the top of the tree.
 *
 * @public
 */
export type FormKitAddress = Array<string | number>

/**
 * These are the types of nodes that can be created. These are different from
 * the type of inputs available and rather describe their purpose in the tree.
 *
 * @public
 */
export type FormKitNodeType = 'input' | 'list' | 'group'

/**
 * FormKit inputs of type 'group' must have keyed values by default.
 *
 * @public
 */
export interface FormKitGroupValue {
  [index: string]: unknown
  __init?: boolean
}

/**
 * FormKit inputs of type 'list' must have array values by default.
 *
 * @public
 */
export type FormKitListContextValue<T = any> = Array<T>

/**
 * Arbitrary data that has properties. Could be a POJO, could be an array.
 *
 * @public
 */
export interface KeyedValue {
  [index: number]: any
  [index: string]: any
}

/**
 * Define the most basic shape of a context object for type guards trying to
 * reason about a context's value.
 *
 * @public
 */
export interface FormKitContextShape {
  type: FormKitNodeType
  value: unknown
  _value: unknown
}

/**
 * The simplest definition for a context of type "list".
 *
 * @public
 */
export interface FormKitListContext {
  type: 'list'
  value: FormKitListContextValue
  _value: FormKitListContextValue
}

/**
 * Signature for any of the node's getter traps. Keep in mind that because these
 * are traps and not class methods, their response types are declared explicitly
 * in the FormKitNode interface.
 *
 * @public
 */
export type TrapGetter =
  | ((node: FormKitNode, context: FormKitContext, ...args: any[]) => unknown)
  | false

/**
 * The signature for a node's trap setter — these are more rare than getter
 * traps, but can be useful for blocking access to certain context properties
 * or modifying the behavior of an assignment (ex. see setParent).
 *
 * @public
 */
export type TrapSetter =
  | ((
      node: FormKitNode,
      context: FormKitContext,
      property: string | number | symbol,
      value: any
    ) => boolean | never)
  | false

/**
 * The map signature for a node's traps Map.
 *
 * @public
 */
export type FormKitTraps = Map<string | symbol, FormKitTrap>

/**
 * General "app" like configuration options, these are automatically inherited
 * by all children — they are not reactive.
 *
 * @public
 */
export interface FormKitConfig {
  delimiter: string
  classes?: Record<string, FormKitClasses | string | Record<string, boolean>>
  rootClasses: (
    sectionKey: string,
    node: FormKitNode
  ) => Record<string, boolean>
  rootConfig?: FormKitRootConfig
  [index: string]: any
}

/**
 * The user-land per-instance "props", which are generally akin to the props
 * passed into components on the front end.
 *
 * @public
 */
export type FormKitProps = {
  delay: number
  id: string
  validationLabelStrategy?: (node?: FormKitNode) => string
  validationRules?: Record<
    string,
    (node: FormKitNode) => boolean | Promise<boolean>
  >
  validationMessages?: Record<
    string,
    ((ctx: { name: string; args: any[]; node: FormKitNode }) => string) | string
  >
  definition?: FormKitTypeDefinition
  context?: FormKitFrameworkContext
  [index: string]: any
} & FormKitConfig

/**
 * The interface of a FormKit node's context object. A FormKit node is a
 * proxy of this object.
 *
 * @public
 */
export interface FormKitContext {
  /**
   * A node’s internal disturbance counter.
   */
  _d: number
  /**
   * A node’s internal event emitter.
   */
  _e: FormKitEventEmitter
  /**
   * A node’s internal disturbance counter promise.
   */
  _resolve: ((value: unknown) => void) | false
  /**
   * A node’s internal input timeout.
   */
  _tmo: number | false
  /**
   * A node’s internal pre-commit value.
   */
  _value: unknown
  /**
   * An array of child nodes (groups and lists)
   */
  children: Array<FormKitNode>
  /**
   * Configuration state for a given tree.
   */
  config: FormKitConfig
  /**
   * The context object of the current front end framework being used.
   */
  context?: FormKitFrameworkContext
  /**
   * Set of hooks
   */
  hook: FormKitHooks
  /**
   * Begins as false, set to true when the node is finished being created.
   */
  isCreated: boolean
  /**
   * Boolean determines if the node is in a settled state or not.
   */
  isSettled: boolean
  /**
   * A counting ledger for arbitrary message counters.
   */
  ledger: FormKitLedger
  /**
   * The name of the input — should be treated as readonly.
   */
  name: string | symbol
  /**
   * The parent of a node.
   */
  parent: FormKitNode | null
  /**
   * A Set of plugins registered on this node that can be inherited by children.
   */
  plugins: Set<FormKitPlugin>
  /**
   * An proxied object of props. These are typically provided by the adapter
   * of choice.
   */
  props: Partial<FormKitProps>
  /**
   * A promise that resolves when an input is in a settled state.
   */
  settled: Promise<unknown>
  /**
   * The internal node store.
   */
  store: FormKitStore
  /**
   * The traps available to a node.
   */
  traps: FormKitTraps
  /**
   * The type of node, should only be 'input', 'list', or 'group'.
   */
  type: FormKitNodeType
  /**
   * Only used on list nodes, this flag determines whether or not the list
   * should sync its values with the underlying node children.
   */
  sync: boolean
  /**
   * The actual value of the node.
   */
  value: unknown
}

/**
 * Context object to be created by and used by each respective UI framework. No
 * values are created or output by FormKitCore, but this interface
 * should be followed by each respective plugin.
 *
 * @public
 */
export interface FormKitFrameworkContext {
  [index: string]: unknown
  /**
   * The current "live" value of the input. Not debounced.
   */
  _value: any
  /**
   * An object of attributes that (generally) should be applied to the root
   * <input> element.
   */
  attrs: Record<string, any>
  /**
   * Classes to apply on the various sections.
   */
  classes: Record<string, string>
  /**
   * Event handlers.
   */
  handlers: {
    blur: () => void
    touch: () => void
    DOMInput: (e: Event) => void
  } & Record<string, (...args: any[]) => void>
  /**
   * Utility functions, generally for use in the input’s schema.
   */
  fns: Record<string, (...args: any[]) => any>
  /**
   * The help text of the input.
   */
  help?: string
  /**
   * The unique id of the input. Should also be applied as the id attribute.
   * This is generally required for accessibility reasons.
   */
  id: string
  /**
   * The label of the input.
   */
  label?: string
  /**
   * A list of messages to be displayed on the input. Often these are validation
   * messages and error messages, but other `visible` core node messages do also
   * apply here. This object is only populated when the validation should be
   * actually displayed.
   */
  messages: Record<string, FormKitMessage>
  /**
   * The core node of this input.
   */
  node: FormKitNode
  /**
   * If this input type accepts options (like select lists and checkboxes) then
   * this will be populated with a properly structured list of options.
   */
  options?: Array<Record<string, any> & { label: string; value: any }>
  /**
   * Whether or not to render messages in the standard location.
   */
  defaultMessagePlacement: boolean
  /**
   * A collection of state trackers/details about the input.
   */
  state: FormKitFrameworkContextState
  /**
   * The type of input "text" or "select" (retrieved from node.props.type). This
   * is not the core node type (input, group, or list).
   */
  type: string
  /**
   * The current committed value of the input. This is the value that should be
   * used for most use cases.
   */
  value: any
}

/**
 * The state inside a node’s framework context. Usually used to track things
 * like blurred and validity states.
 *
 * @public
 */
export interface FormKitFrameworkContextState {
  /**
   * If the input has been blurred.
   */
  blurred: boolean
  /**
   * True when these conditions are met:
   *
   * Either:
   * - The input has validation rules
   * - The validation rules are all passing
   * - There are no errors on the input
   * Or:
   * - The input has no validation rules
   * - The input has no errors
   * - The input is dirty and has a value
   *
   * This is not intended to be used on forms/groups/lists but instead on
   * individual inputs. Imagine placing a green checkbox next to each input
   * when the user filled it out correctly — thats what these are for.
   */
  complete: boolean
  /**
   * If the input has had a value typed into it or a change made to it.
   */
  dirty: boolean
  /**
   * If the input has explicit errors placed on it, or in the case of a group,
   * list, or form, this is true if any children have errors on them.
   */
  errors: boolean
  /**
   * True when the input has validation rules. Has nothing to do with the
   * state of those validation rules.
   */
  rules: boolean
  /**
   * True when the input has completed its internal debounce cycle and the
   * value was committed to the form.
   */
  settled: boolean
  /**
   * If the form has been submitted.
   */
  submitted: boolean
  /**
   * If the input (or group/form/list) is passing all validation rules. In
   * the case of groups, forms, and lists this includes the validation state
   * of all its children.
   */
  valid: boolean
  /**
   * If the validation-visibility has been satisfied and any validation
   * messages should be displayed.
   */
  validationVisible: boolean
  /**
   * Allow users to add their own arbitrary states.
   */
  [index: string]: boolean
}

/**
 * Options that can be used to instantiate a new node via `createNode()`.
 *
 * @public
 */
export type FormKitOptions = Partial<
  Omit<FormKitContext, 'children' | 'plugins' | 'config' | 'hook'> & {
    /**
     * Config settings for the node, these are automatically exposed as props
     * but are also checked in during hierarchical for prop checking.
     */
    config: Partial<FormKitConfig>
    /**
     * Props directly set on this node, these are not inherited.
     */
    props: Partial<FormKitProps>
    /**
     * The children of the node.
     */
    children: FormKitNode[] | Set<FormKitNode>
    /**
     * The explicit index of this node when used in a list. If specified, this
     * node will be created at this index atomically.
     */
    index?: number
    /**
     * Should only be specified on list nodes — when true this indicates if the
     * list node should automatically sync its child nodes with the value of
     * the list node. In other words, if the list node’s value is an array of
     * strings, and one string is popped off, the corresponding node should be
     * removed the list and destroyed.
     */
    sync: boolean
    /**
     * Any plugins that should be registered on this node explicitly. These will
     * automatically be inherited by any children.
     */
    plugins: FormKitPlugin[]
    /**
     * For internal use only.
     */
    alias: string
    /**
     * For internal use only.
     */
    schemaAlias: string
  }
>

/**
 * The callback type for node.each().
 *
 * @public
 */
export interface FormKitChildCallback {
  (child: FormKitNode): any
}

/**
 * A descriptor of a child value, generally passed up a node tree.
 *
 * @public
 */
export interface FormKitChildValue {
  name: string | number | symbol
  value: any
  from?: number | symbol
}

/**
 * FormKit's Node object produced by createNode(). Every `<FormKit />` input has
 * 1 FormKitNode ("core node") associated with it. All inputs, forms, and groups
 * are instances of nodes. Read more about core nodes in the
 * {@link https://formkit.com/essentials/architecture#node | architecture
 * documentation.}
 *
 * @param add -
 * Add a child to a node. The node must be a group or list.
 *
 * #### Signature
 *
 * ```typescript
 * add: (node: FormKitNode, index?: number) => FormKitNode
 * ```
 *
 * #### Parameters
 *
 * - node — A {@link FormKitNode | FormKitNode}.
 * - index *optional* — A index to where it will added to.
 *
 * #### Returns
 *
 * The added {@link FormKitNode | FormKitNode}.
 *
 * @param address -
 * The address of the current node from the root of the tree.
 *
 * #### Signature
 *
 * ```typescript
 * address: FormKitAddress
 * ```
 *
 * #### Returns
 *
 * A {@link FormKitAddress | FormKitAddress}.
 *
 * @param addProps -
 * Adds props to the given node by removing them from node.props.attrs and
 * moving them to the top-level node.props object.
 *
 * #### Signature
 *
 * ```typescript
 * addProps: (props: string[]) => FormKitNode
 * ```
 *
 * #### Parameters
 *
 * - `props` — An array of strings to be added as keys for props.
 *
 * #### Returns
 *
 * The {@link FormKitNode | FormKitNode}.
 *
 * @param at -
 * Gets a node at another address. Addresses are dot-syntax paths (or arrays) of node names.
 * For example: `form.users.0.first_name`. There are a few "special" traversal tokens as well:
 *
 * - `$root` — Selects the root node.
 * - `$parent` — Selects the parent node.
 * - `$self` — Selects the current node.
 *
 * #### Signature
 *
 * ```typescript
 * at: (address: FormKitAddress | string) => FormKitNode | undefined
 * ```
 *
 * #### Parameters
 *
 * - `address` — An valid string or {@link FormKitAddress | FormKitAddress}.
 *
 * #### Returns
 *
 * The found {@link FormKitNode | FormKitNode} or `undefined`.
 *
 * @param children -
 * An array of child nodes (groups and lists).
 *
 * #### Signature
 *
 * ```typescript
 * children: Array<FormKitNode>
 * ```
 *
 * #### Returns
 *
 * An array of {@link FormKitNode | FormKitNode}.
 *
 * @param clearErrors -
 * Clears the errors of the node, and optionally all the children.
 *
 * #### Signature
 *
 * ```typescript
 * clearErrors: (clearChildren?: boolean, sourceKey?: string) => FormKitNode
 * ```
 *
 * #### Parameters
 *
 * - `clearChildren` *optional* — If it should clear the children.
 * - `sourceKey` *optional* — A source key to use for reset.
 *
 * #### Returns
 *
 * The {@link FormKitNode | FormKitNode}.
 *
 * @param config -
 * An object of {@link FormKitConfig | FormKitConfig} that is shared tree-wide
 * with various configuration options that should be applied to the entire tree.
 *
 * #### Signature
 *
 * ```typescript
 * config: FormKitConfig
 * ```
 *
 * #### Returns
 *
 * A {@link FormKitConfig | FormKitConfig}.
 *
 * @param define -
 * Defines the current input's library type definition including node type,
 * schema, and props.
 *
 * #### Signature
 *
 * ```typescript
 * define: (definition: FormKitTypeDefinition) => void
 * ```
 *
 * #### Parameters
 *
 * - `definition` — A {@link FormKitTypeDefinition | FormKitTypeDefinition}.
 *
 * @param destroy -
 * Removes the node from the global registry, its parent, and emits the
 * 'destroying' event.
 *
 * #### Signature
 *
 * ```typescript
 * destroy: () => void
 * ```
 *
 * @param each -
 * Perform given callback on each of the given node's children.
 *
 * #### Signature
 *
 * ```typescript
 * each: (callback: FormKitChildCallback) => void
 * ```
 *
 * #### Parameters
 *
 * - `callback` — A {@link FormKitChildCallback | FormKitChildCallback} to be called for each child.
 *
 * @param emit -
 * Emit an event from the node so it can be listened by {@link FormKitNode | on}.
 *
 * #### Signature
 *
 * ```typescript
 * emit: (event: string, payload?: any, bubble?: boolean) => FormKitNode
 * ```
 *
 * #### Parameters
 *
 * - `event` — The event name to be emitted.
 * - `payload` *optional* — A value to be passed together with the event.
 * - `bubble` *optional* — If the event should bubble to the parent.
 *
 * #### Returns
 *
 * The {@link FormKitNode | FormKitNode}.
 *
 * @param find -
 * Within a given tree, find a node matching a given selector. Selectors can be simple strings or a function.
 *
 * #### Signature
 *
 * ```typescript
 * find: (
 *  selector: string,
 *  searcher?: keyof FormKitNode | FormKitSearchFunction
 * ) => FormKitNode | undefined
 * ```
 *
 * #### Parameters
 *
 * - `selector` — A selector string.
 * - `searcher` *optional* — A keyof {@link FormKitNode | FormKitNode} or {@link FormKitSearchFunction | FormKitSearchFunction}.
 *
 * #### Returns
 *
 * The found {@link FormKitNode | FormKitNode} or `undefined`.
 *
 * @param hook -
 * Set of hooks.
 *
 * #### Signature
 *
 * ```typescript
 * hook: FormKitHooks
 * ```
 *
 * #### Returns
 *
 * The {@link FormKitHooks | FormKitHooks}.
 *
 * @param index -
 * The index of a node compared to its siblings. This is only applicable in cases where a node is a child of a list.
 *
 * #### Signature
 *
 * ```typescript
 * index: number
 * ```
 *
 * #### Returns
 *
 * A `number`.
 *
 * @param input -
 * The function used to set the value of a node. All changes to a node's value
 * should use this function as it ensures the tree's state is always fully tracked.
 *
 * #### Signature
 *
 * ```typescript
 * input: (value: unknown, async?: boolean) => Promise<unknown>
 * ```
 *
 * #### Parameters
 *
 * - `value` — Any value to used for the node.
 * - `async` *optional* — If the input should happen asynchronously.
 *
 * #### Returns
 *
 * A `Promise<unknown>`.
 *
 * @param isCreated -
 * Begins as false, set to true when the node is finished being created.
 *
 * #### Signature
 *
 * ```typescript
 * isCreated: boolean
 * ```
 *
 * #### Returns
 *
 * A `boolean`.
 *
 * @param isSettled -
 * Boolean reflecting the settlement state of the node and its subtree.
 *
 * #### Signature
 *
 * ```typescript
 * isSettled: boolean
 * ```
 *
 * #### Returns
 *
 * A `boolean`.
 *
 * @param ledger -
 * A counting ledger for arbitrary message counters.
 *
 * #### Signature
 *
 * ```typescript
 * ledger: FormKitLedger
 * ```
 *
 * #### Returns
 *
 * A {@link FormKitLedger | FormKitLedger}.
 *
 * @param name -
 * The name of the input in the node tree. When a node is a child of a list,
 * this automatically becomes its index.
 *
 * #### Signature
 *
 * ```typescript
 * name: string
 * ```
 *
 * #### Returns
 *
 * A `string`.
 *
 * @param off -
 * Removes an event listener by its token.
 * Receipts can be shared among many event listeners by explicitly declaring the "receipt" property of the listener function.
 *
 * #### Signature
 *
 * ```typescript
 * off: (receipt: string) => FormKitNode
 * ```
 *
 * #### Parameters
 *
 * - `receipt` — A receipt generated by the `on` function.
 *
 * #### Returns
 *
 * A receipt `string`.
 *
 * @param on -
 * Adds an event listener for a given event, and returns a "receipt" which is a random string token.
 * This token should be used to remove the listener in the future.
 * Alternatively you can assign a "receipt" property to the listener function and that receipt will be used instead.
 * This allows multiple listeners to all be de-registered with a single off() call if they share the same receipt.
 *
 * #### Signature
 *
 * ```typescript
 * on: (eventName: string, listener: FormKitEventListener) => string
 * ```
 *
 * #### Parameters
 *
 * - `eventName` — The event name to listen to.
 * - `listener` — A {@link FormKitEventListener | FormKitEventListener} to run when the event happens.
 *
 * #### Returns
 *
 * A receipt `string`.
 *
 * @param parent -
 * The parent of a node.
 *
 * #### Signature
 *
 * ```typescript
 * parent: FormKitNode | null
 * ```
 *
 * #### Returns
 *
 * If found a {@link FormKitNode | FormKitNode} or `null`.
 *
 * @param props -
 * An proxied object of props. These are typically provided by the adapter
 * of choice.
 *
 * #### Signature
 *
 * ```typescript
 * props: Partial<FormKitProps>
 * ```
 *
 * #### Returns
 *
 * An optional list of {@link FormKitProps | FormKitProps}.
 *
 * @param remove -
 * Removes a child from the node.
 *
 * #### Signature
 *
 * ```typescript
 * remove: (node: FormKitNode) => FormKitNode
 * ```
 *
 * #### Parameters
 *
 * - `node` — A {@link FormKitNode | FormKitNode} to be removed.
 *
 * #### Returns
 *
 * The {@link FormKitNode | FormKitNode}.
 *
 * @param reset -
 * Resets the node’s value back to its original value.
 *
 * #### Signature
 *
 * ```typescript
 * reset: () => FormKitNode
 * ```
 *
 * #### Returns
 *
 * The {@link FormKitNode | FormKitNode}.
 *
 * @param root -
 * Retrieves the root node of a tree. This is accomplished via tree-traversal
 * on-request, and as such should not be used in frequently called functions.
 *
 * #### Signature
 *
 * ```typescript
 * root: FormKitNode
 * ```
 *
 * #### Returns
 *
 * The {@link FormKitNode | FormKitNode}.
 *
 * @param setErrors -
 * Sets errors on the input, and optionally to child inputs.
 *
 * #### Signature
 *
 * ```typescript
 * setErrors: (localErrors: ErrorMessages, childErrors?: ErrorMessages) => void
 * ```
 *
 * #### Parameters
 *
 * - `localErrors` — A {@link ErrorMessages | ErrorMessages} to be used.
 * - `childErrors` *optional* — A {@link ErrorMessages | ErrorMessages} to be used for children.
 *
 * @param settled -
 * A promise that resolves when a node and its entire subtree is settled.
 * In other words — all the inputs are done committing their values.
 *
 * #### Signature
 *
 * ```typescript
 * settled: Promise<unknown>
 * ```
 *
 * #### Returns
 *
 * A `Promise<unknown>`.
 *
 * @param store -
 * The internal node store.
 *
 * #### Signature
 *
 * ```typescript
 * store: FormKitStore
 * ```
 *
 * #### Returns
 *
 * A {@link FormKitStore | FormKitStore}.
 *
 * @param submit -
 * Triggers a submit event on the nearest form.
 *
 * #### Signature
 *
 * ```typescript
 * submit: () => void
 * ```
 *
 * @param t -
 * A text or translation function that exposes a given string to the "text"
 * hook. All text shown to users should be passed through this function
 * before being displayed — especially for core and plugin authors.
 *
 * #### Signature
 *
 * ```typescript
 * t: (key: string | FormKitTextFragment) => string
 * ```
 *
 * #### Parameters
 *
 * - `key` — A key or a {@link FormKitTextFragment | FormKitTextFragment} to find the translation for.
 *
 * #### Returns
 *
 * The translated `string`.
 *
 * @param type -
 * The type of node, should only be 'input', 'list', or 'group'.
 *
 * #### Signature
 *
 * ```typescript
 * type: FormKitNodeType
 * ```
 *
 * #### Returns
 *
 * A {@link FormKitNodeType | FormKitNodeType}.
 *
 * @param use -
 * Registers a new plugin on the node and its subtree.
 *
 * #### Signature
 *
 * ```typescript
 * use: (
 *  plugin: FormKitPlugin | FormKitPlugin[] | Set<FormKitPlugin>,
 *  run?: boolean,
 *  library?: boolean
 * ) => FormKitNode
 * ```
 *
 * #### Parameters
 *
 * - `plugin` — A {@link FormKitPlugin | FormKitPlugin} or an Array or Set of {@link FormKitPlugin | FormKitPlugin}.
 * - `run` *optional* — Should the plugin be executed on creation.
 * - `library` *optional* — Should the plugin's library function be executed on creation.
 *
 * #### Returns
 *
 * The {@link FormKitNode | FormKitNode}.
 *
 * @param value -
 * The value of the input. This should never be directly modified. Any
 * desired mutations should be made through {@link FormKitNode | input}.
 *
 * #### Signature
 *
 * ```typescript
 * readonly value: unknown
 * ```
 *
 * @param walk -
 * Performs a function on every node in its subtree (but not the node itself).
 * This is an expensive operation so it should be done very rarely and only lifecycle events that are relatively rare like boot up and shut down.
 *
 * #### Signature
 *
 * ```typescript
 * walk: (callback: FormKitChildCallback, stopOnFalse?: boolean, recurseOnFalse?: boolean) => void
 * ```
 *
 * #### Parameters
 *
 * - `callback` — A {@link FormKitChildCallback | FormKitChildCallback} to be executed for each child.
 * - `stopOnFalse` *optional* — If it should stop when the return is false.
 *
 * @public
 */
export type FormKitNode<V = unknown> = {
  /**
   * Boolean true indicating this object is a valid FormKitNode
   */
  readonly __FKNode__: true
  /**
   * The value of the input. This should never be directly modified. Any
   * desired mutations should be made through node.input()
   */
  readonly value: V
  /**
   * The internal FormKitContext object — this is not a public API and should
   * never be used outside of the core package itself. It is only here for
   * internal use and as an escape hatch.
   */
  _c: FormKitContext
  /**
   * Add a child to a node, the node must be a group or list.
   */
  add: (node: FormKitNode, index?: number) => FormKitNode
  /**
   * Adds props to the given node by removing them from node.props.attrs and
   * moving them to the top-level node.props object.
   */
  addProps: (props: string[]) => FormKitNode
  /**
   * Gets a node at another address. Addresses are dot-syntax paths (or arrays)
   * of node names. For example: form.users.0.first_name. There are a few
   * "special" traversal tokens as well:
   * - $root - Selects the root node
   * - $parent - Selects the parent node
   * - $self — Selects the current node
   */
  at: (address: FormKitAddress | string) => FormKitNode | undefined
  /**
   * The address of the current node from the root of the tree.
   */
  address: FormKitAddress
  /**
   * An internal function used to bubble an event from a child to a parent.
   */
  bubble: (event: FormKitEvent) => FormKitNode
  /**
   * An internal mechanism for calming a disturbance — which is a mechanism
   * used to know the state of input settlement in the tree.
   */
  calm: (childValue?: FormKitChildValue) => FormKitNode
  /**
   * Clears the errors of the node, and optionally all the children.
   */
  clearErrors: (clearChildren?: boolean, sourceKey?: string) => FormKitNode
  /**
   * An object that is shared tree-wide with various configuration options that
   * should be applied to the entire tree.
   */
  config: FormKitConfig
  /**
   * Defines the current input's library type definition — including node type,
   * schema, and props.
   */
  define: (definition: FormKitTypeDefinition) => void
  /**
   * Increments a disturbance. A disturbance is a record that the input or a
   * member of its subtree is no longer "settled". Disturbed nodes are ones
   * that have had their value modified, but have not yet committed that value
   * to the rest of the tree.
   */
  disturb: () => FormKitNode
  /**
   * Removes the node from the global registry, its parent, and emits the
   * 'destroying' event.
   */
  destroy: () => void
  /**
   * Perform given callback on each of the given node's children.
   */
  each: (callback: FormKitChildCallback) => void
  /**
   * Emit an event from the node.
   */
  emit: (event: string, payload?: any, bubble?: boolean) => FormKitNode
  /**
   * Within a given tree, find a node matching a given selector. Selectors
   * can be simple strings or a function.
   */
  find: (
    selector: string,
    searcher?: keyof FormKitNode | FormKitSearchFunction
  ) => FormKitNode | undefined
  /**
   * An internal mechanism to hydrate values down a node tree.
   */
  hydrate: () => FormKitNode
  /**
   * The index of a node compared to its siblings. This is only applicable in
   * cases where a node is a child of a list.
   */
  index: number
  /**
   * The function used to set the value of a node. All changes to a node's value
   * should use this function as it ensures the tree's state is always fully
   * tracked.
   */
  input: (value: unknown, async?: boolean) => Promise<unknown>
  /**
   * The name of the input in the node tree. When a node is a child of a list,
   * this automatically becomes its index.
   */
  name: string
  /**
   * Adds an event listener for a given event, and returns a "receipt" which is
   * a random string token. This token should be used to remove the listener
   * in the future. Alternatively you can assign a "receipt" property to the
   * listener function and that receipt will be used instead — this allows
   * multiple listeners to all be de-registered with a single off() call if they
   * share the same receipt.
   */
  on: (eventName: string, listener: FormKitEventListener) => string
  /**
   * Removes an event listener by its token. Receipts can be shared among many
   * event listeners by explicitly declaring the "receipt" property of the
   * listener function.
   */
  off: (receipt: string) => FormKitNode
  /**
   * Remove a child from a node.
   */
  remove: (node: FormKitNode) => FormKitNode
  /**
   * Retrieves the root node of a tree. This is accomplished via tree-traversal
   * on-request, and as such should not be used in frequently called functions.
   */
  root: FormKitNode
  /**
   * Resets the configuration of a node.
   */
  resetConfig: () => void
  /**
   * Reset a node’s value back to its original value.
   */
  reset: (value?: unknown) => FormKitNode
  /**
   * Sets errors on the input, and optionally to child inputs.
   */
  setErrors: (localErrors: ErrorMessages, childErrors?: ErrorMessages) => void
  /**
   * A promise that resolves when a node and its entire subtree is settled.
   * In other words — all the inputs are done committing their values.
   */
  settled: Promise<unknown>
  /**
   * Triggers a submit event on the nearest form.
   */
  submit: () => void
  /**
   * A text or translation function that exposes a given string to the "text"
   * hook. All text shown to users should be passed through this function
   * before being displayed — especially for core and plugin authors.
   */
  t: (key: string | FormKitTextFragment) => string
  /**
   * Boolean reflecting the settlement state of the node and its subtree.
   */
  isSettled: boolean
  /**
   * Registers a new plugin on the node and its subtree.
   * run = should the plugin be executed or not
   * library = should the plugin's library function be executed (if there)
   */
  use: (
    plugin: FormKitPlugin | FormKitPlugin[] | Set<FormKitPlugin>,
    run?: boolean,
    library?: boolean
  ) => FormKitNode
  /**
   * Performs a function on every node in the subtree (not itself). This is an
   * expensive operation so it should be done very rarely and only lifecycle
   * events that are relatively rare like boot up and shut down.
   */
  walk: (
    callback: FormKitChildCallback,
    stopOnFalse?: boolean,
    skipSubtreeOnFalse?: boolean
  ) => void
} & Omit<FormKitContext, 'value' | 'name' | 'config'>

/**
 * Breadth and depth-first searches can use a callback of this notation.
 *
 * @public
 */
export type FormKitSearchFunction = (
  node: FormKitNode,
  searchTerm?: string | number
) => boolean

/**
 * Default configuration options.
 */
const defaultConfig: Partial<FormKitConfig> = {
  delimiter: '.',
  delay: 0,
  locale: 'en',
  rootClasses: (key: string) => ({ [`formkit-${kebab(key)}`]: true }),
}

/**
 * If a node’s name is set to useIndex, it replaces the node’s name with the
 * index of the node relative to its parent’s children.
 *
 * @internal
 */
export const useIndex = Symbol('index')

/**
 * When propagating values up a tree, this value indicates the child should be
 * removed.
 *
 * @internal
 */
export const valueRemoved = Symbol('removed')

/**
 * When propagating values up a tree, this value indicates the child should be
 * moved.
 *
 * @internal
 */
export const valueMoved = Symbol('moved')

/**
 * When creating a new node and having its value injected directly at a specific
 * location.
 *
 * @internal
 */
export const valueInserted = Symbol('inserted')

/**
 * A simple type guard to determine if the context being evaluated is a list
 * type.
 *
 * @param arg - A {@link FormKitContextShape | FormKitContextShape}.
 *
 * @returns Returns a `boolean`.
 *
 * @public
 */
export function isList(arg: FormKitContextShape): arg is FormKitListContext {
  return arg.type === 'list' && Array.isArray(arg._value)
}

/**
 * Determine if a given object is a node.
 *
 * @example
 *
 * ```javascript
 * import { isNode, createNode } from '@formkit/core'
 *
 * const input = createNode({
 *   type: 'input', // defaults to 'input' if not specified
 *   value: 'hello node world',
 * })
 *
 * const obj = {};
 *
 * isNode(obj)
 * // false
 *
 * isNode(input)
 * // true
 * ```
 *
 * @param node - Any value.
 *
 * @returns Returns a `boolean`.
 *
 * @public
 */
// eslint-disable-next-line @typescript-eslint/explicit-module-boundary-types
export function isNode(node: any): node is FormKitNode {
  return node && typeof node === 'object' && node.__FKNode__ === true
}

/**
 * The setter you are trying to access is invalid.
 */
const invalidSetter = (
  node: FormKitNode,
  _context: FormKitContext,
  property: PropertyKey
): never => {
  error(102, [node, property])
}

const traps = {
  _c: trap(getContext, invalidSetter, false),
  add: trap(addChild),
  addProps: trap(addProps),
  address: trap(getAddress, invalidSetter, false),
  at: trap(getNode),
  bubble: trap(bubble),
  clearErrors: trap(clearErrors),
  calm: trap(calm),
  config: trap(false),
  define: trap(define),
  disturb: trap(disturb),
  destroy: trap(destroy),
  hydrate: trap(hydrate),
  index: trap(getIndex, setIndex, false),
  input: trap(input),
  each: trap(eachChild),
  emit: trap(emit),
  find: trap(find),
  on: trap(on),
  off: trap(off),
  parent: trap(false, setParent),
  plugins: trap(false),
  remove: trap(removeChild),
  root: trap(getRoot, invalidSetter, false),
  reset: trap(resetValue),
  resetConfig: trap(resetConfig),
  setErrors: trap(setErrors),
  submit: trap(submit),
  t: trap(text),
  use: trap(use),
  name: trap(getName, false, false),
  walk: trap(walkTree),
}

/**
 * These are all the available "traps" for a given node. You can think of these
 * a little bit like methods, but they are really Proxy interceptors.
 */
function createTraps(): FormKitTraps {
  return new Map<string | symbol, FormKitTrap>(Object.entries(traps))
}

/**
 * Creates a getter/setter trap and curries the context/node pair
 *
 * @param getter - The getter function
 * @param setter - The setter function
 * @param curryGetter - Indicates if the getter should be curried or not
 *
 * @returns A {@link FormKitTrap | FormKitTrap}
 */
function trap(
  getter?: TrapGetter,
  setter?: TrapSetter,
  curryGetter = true
): FormKitTrap {
  return {
    get: getter
      ? (node, context) =>
          curryGetter
            ? (...args: any[]) => getter(node, context, ...args)
            : getter(node, context)
      : false,
    set: setter !== undefined ? setter : invalidSetter.bind(null),
  }
}

/**
 * Create all of the node's hook dispatchers.
 */
function createHooks(): FormKitHooks {
  const hooks: Map<string, FormKitDispatcher<unknown>> = new Map()
  return new Proxy(hooks, {
    get(_, property: string) {
      if (!hooks.has(property)) {
        hooks.set(property, createDispatcher())
      }
      return hooks.get(property)
    },
  }) as unknown as FormKitHooks
}

/**
 * This is a simple integer counter of every createName() where the name needs
 * to be generated.
 */
let nameCount = 0
/**
 * This is a simple integer counter of every default id created.
 */
let idCount = 0

/**
 * Resets the global number of node registrations, useful for deterministic
 * node naming.
 *
 * @public
 */
export function resetCount(): void {
  nameCount = 0
  idCount = 0
}

/**
 * Create a name-based dictionary of all children in an array.
 *
 * @param children - An array of {@link FormKitNode | FormKitNode}.
 *
 * @returns A dictionary of named {@link FormKitNode | FormKitNode}.
 *
 * @public
 */
export function names(children: FormKitNode[]): {
  [index: string]: FormKitNode
} {
  return children.reduce(
    (named, child) => Object.assign(named, { [child.name]: child }),
    {}
  )
}

/**
 * This node is responsible for deterministically generating an id for this
 * node. This cannot just be a random id, it _must_ be deterministic to ensure
 * re-hydration of the form (like post-SSR) produces the same names/ids.
 *
 * @param options - A {@link FormKitOptions | FormKitOptions}
 *
 * @returns `string | symbol`
 *
 * @internal
 */
function createName(options: FormKitOptions): string | symbol {
  if (options.parent?.type === 'list') return useIndex
  return options.name || `${options.props?.type || 'input'}_${++nameCount}`
}

/**
 * Creates the initial value for a node based on the options passed in and the
 * type of the input.
 *
 * @param options - A {@link FormKitOptions | FormKitOptions}.
 *
 * @returns `unknown`
 *
 * @public
 */
export function createValue(options: FormKitOptions): unknown {
  if (options.type === 'group') {
    return init(
      options.value &&
        typeof options.value === 'object' &&
        !Array.isArray(options.value)
        ? options.value
        : {}
    )
  } else if (options.type === 'list') {
    return init(Array.isArray(options.value) ? options.value : [])
  }
  return options.value
}
/**
 * Sets the internal value of the node.
 *
 * @param node - A {@link FormKitNode | FormKitNode}
 * @param context - A {@link FormKitContext | FormKitContext}
 * @param value - A input value to the node
 * @param async - If its an async call
 *
 * @returns `Promise<unknown>`
 *
 * @internal
 */
function input(
  node: FormKitNode,
  context: FormKitContext,
  value: unknown,
  async = true
): Promise<unknown> {
  context._value = validateInput(node, node.hook.input.dispatch(value))
  node.emit('input', context._value)
  if (
    node.isCreated &&
    node.type === 'input' &&
    eq(context._value, context.value)
  ) {
    // Perform an early return if the value hasn't changed during this input.
    return context.settled
  }
  if (context.isSettled) node.disturb()
  if (async) {
    if (context._tmo) clearTimeout(context._tmo)
    context._tmo = setTimeout(
      commit,
      node.props.delay,
      node,
      context
    ) as unknown as number
  } else {
    commit(node, context)
  }
  return context.settled
}

/**
 * Validate that the current input is allowed.
 *
 * @param node - A {@link FormKitNode | FormKitNode}
 * @param value - The value that is being validated
 *
 * @returns `T`
 *
 * @internal
 */
function validateInput<T>(node: FormKitNode, value: T): T {
  switch (node.type) {
    // Inputs are allowed to have any type
    case 'input':
      break
    case 'group':
      if (!value || typeof value !== 'object') error(107, [node, value])
      break
    case 'list':
      if (!Array.isArray(value)) error(108, [node, value])
      break
  }
  return value
}

/**
 * Commits the working value to the node graph as the value of this node.
 *
 * @param node - A {@link FormKitNode | FormKitNode}
 * @param context - A {@link FormKitContext | FormKitContext}
 * @param calm - If it calms the node
 * @param hydrate - If it hydrates the node
 *
 * @internal
 */
function commit(
  node: FormKitNode,
  context: FormKitContext,
  calm = true,
  hydrate = true
) {
  context._value = context.value = node.hook.commit.dispatch(context._value)
  if (node.type !== 'input' && hydrate) node.hydrate()
  node.emit('commit', context.value)
  if (calm) node.calm()
}

/**
 * Perform a modification to a single element of a parent aggregate value. This
 * is only performed on the pre-committed value (_value), although typically
 * the value and _value are both linked in memory.
 *
 * @param context - A {@link FormKitContext | FormKitContext}
 *
 * @internal
 */
function partial(
  context: FormKitContext,
  { name, value, from }: FormKitChildValue
) {
  if (Object.isFrozen(context._value)) return
  if (isList(context)) {
    const insert: any[] =
      value === valueRemoved
        ? []
        : value === valueMoved && typeof from === 'number'
        ? context._value.splice(from, 1)
        : [value]
    context._value.splice(
      name as number,
      value === valueMoved || from === valueInserted ? 0 : 1,
      ...insert
    )
    return
  }
  // In this case we know for sure we're dealing with a group, TS doesn't
  // know that however, so we use some unpleasant casting here
  if (value !== valueRemoved) {
    ;(context._value as unknown as FormKitGroupValue)[name as string] = value
  } else {
    delete (context._value as unknown as FormKitGroupValue)[name as string]
  }
}

/**
 * Hydrate node and its children
 *
 * @param node - A {@link FormKitNode | FormKitNode}
 * @param context - A {@link FormKitContext | FormKitContext}
 *
 * @returns A {@link FormKitNode | FormKitNode}
 *
 * @internal
 */
function hydrate(node: FormKitNode, context: FormKitContext): FormKitNode {
  const _value = context._value as KeyedValue
  context.children.forEach((child) => {
    if (typeof _value !== 'object') return
    if (node.type === 'list' && node.sync)
      return hydrateSyncedList(node, context)
    if (child.name in _value) {
      // In this case, the parent has a value to give to the child, so we
      // perform a down-tree synchronous input which will cascade values down
      // and then ultimately back up.
      const childValue =
        child.type !== 'input' ||
        (_value[child.name] && typeof _value[child.name] === 'object')
          ? init(_value[child.name])
          : _value[child.name]
      // If the two are already equal or the child is currently disturbed then
      // don’t send the value down since it will squash the child’s value.
      if (!child.isSettled || eq(childValue, child._value)) return
      // If there is a change to the child, push the new value down.
      child.input(childValue, false)
    } else {
      if (node.type !== 'list' || typeof child.name === 'number') {
        // In this case, the parent’s values have no knowledge of the child
        // value — this typically occurs on the commit at the end of addChild()
        // we need to create a value reservation for this node’s name. This is
        // especially important when dealing with lists where index matters.
        partial(context, { name: child.name, value: child.value })
      }
      if (!_value.__init) {
        // In this case, someone has explicitly set the value to an empty object
        // with node.input({}) so we do not define the __init property:
        if (child.type === 'group') child.input({}, false)
        else if (child.type === 'list') child.input([], false)
        else child.input(undefined, false)
      }
    }
  })
  return node
}

/**
 * Hydrate a list node and its children
 * @param node - A {@link FormKitNode | FormKitNode}
 */
function hydrateSyncedList(node: FormKitNode, context: FormKitContext) {
  const _value = node._value
  if (isKeyedArray(_value)) {
  } else if (Array.isArray(_value)) {
    let i = 0
    for (; i < _value.length; i++) {
      const child = node.children[i]
      if (!eq(child._value, _value[i])) {
        child.input(_value[i], false)
      }
    }
    if (i < node.children.length) {
      context.children.splice(i).forEach((child) => child.remove())
    }
  }
}

/**
 * Disturbs the state of a node from settled to unsettled — creating appropriate
 * promises and resolutions.
 *
 * @param node - A {@link FormKitNode | FormKitNode}
 * @param context - A {@link FormKitContext | FormKitContext}
 *
 * @returns A {@link FormKitNode | FormKitNode}
 *
 * @internal
 */
function disturb(node: FormKitNode, context: FormKitContext): FormKitNode {
  if (context._d <= 0) {
    context.isSettled = false
    node.emit('settled', false, false)
    context.settled = new Promise((resolve) => {
      context._resolve = resolve
    })
    if (node.parent) node.parent?.disturb()
  }
  context._d++
  return node
}

/**
 * Calms the given node's disturbed state by one.
 *
 * @param node - A {@link FormKitNode | FormKitNode}
 * @param context - A {@link FormKitContext | FormKitContext}
 * @param value - A {@link FormKitChildValue | FormKitChildValue}
 *
 * @internal
 */
function calm(
  node: FormKitNode,
  context: FormKitContext,
  value?: FormKitChildValue
) {
  if (value !== undefined && node.type !== 'input') {
    partial(context, value)
    // Commit the value up, but do not hydrate back down
    return commit(node, context, true, false)
  }
  if (context._d > 0) context._d--
  if (context._d === 0) {
    context.isSettled = true
    node.emit('settled', true, false)
    if (node.parent)
      node.parent?.calm({ name: node.name, value: context.value })
    if (context._resolve) context._resolve(context.value)
  }
}

/**
 * This node is being removed and needs to be cleaned up.
 *
 * @param node - A {@link FormKitNode | FormKitNode}
 * @param context - A {@link FormKitContext | FormKitContext}
 *
 * @internal
 */
function destroy(node: FormKitNode, context: FormKitContext) {
  node.emit('destroying', node)
  // flush all messages out
  node.store.filter(() => false)
  if (node.parent) {
    node.parent.emit('childRemoved', node)
    node.parent.remove(node)
  }
  deregister(node)
  node.emit('destroyed', node)
  context._e.flush()
  context._value = context.value = undefined
  for (const property in context.context) {
    delete context.context[property]
  }
  context.plugins.clear()
  context.context = null! // eslint-disable-line @typescript-eslint/no-non-null-assertion
}

/**
 * Defines the current input type concretely.
 *
 * @param node - A {@link FormKitNode | FormKitNode}
 * @param context - A {@link FormKitContext | FormKitContext}
 * @param definition - A {@link FormKitTypeDefinition | FormKitTypeDefinition}
 *
 * @internal
 */
function define(
  node: FormKitNode,
  context: FormKitContext,
  definition: FormKitTypeDefinition
) {
  // Assign the type
  context.type = definition.type
  // Assign the definition
  context.props.definition = clone(definition)
  // Ensure the type is seeded with the `__init` value.
  context.value = context._value = createValue({
    type: node.type,
    value: context.value,
  })
  /**
   * If the user has a typename defined, use it here.
   */
  if (definition.forceTypeProp) {
    if (node.props.type) node.props.originalType = node.props.type
    context.props.type = definition.forceTypeProp
  }
  /**
   * If the input is part of a family of inputs, add that prop.
   */
  if (definition.family) {
    context.props.family = definition.family
  }
  // Apply any input features before resetting the props.
  if (definition.features) {
    definition.features.forEach((feature) => feature(node))
  }
  // Its possible that input-defined "props" have ended up in the context attrs
  // these should be moved back out of the attrs object.
  if (definition.props) {
    node.addProps(definition.props)
  }

  node.emit('defined', definition)
}

/**
 * Adds props to a given node by stripping them out of the node.props.attrs and
 * then adding them to the nodes.
 *
 * @param node - A {@link FormKitNode | FormKitNode}
 * @param context - A {@link FormKitContext | FormKitContext}
 * @param props - An array of prop strings (in camelCase!)
 *
 * @returns A {@link FormKitNode | FormKitNode}
 *
 * @internal
 */
function addProps(
  node: FormKitNode,
  context: FormKitContext,
  props: string[]
): FormKitNode {
  if (node.props.attrs) {
    const attrs = { ...node.props.attrs }
    // Temporarily disable prop emits
    node.props._emit = false
    for (const attr in attrs) {
      const camelName = camel(attr)
      if (props.includes(camelName)) {
        node.props[camelName] = attrs[attr]
        delete attrs[attr]
      }
    }
    const initial = cloneAny(context._value)
    node.props.initial =
      node.type !== 'input' ? init(initial as KeyedValue) : initial
    // Re-enable prop emits
    node.props._emit = true
    node.props.attrs = attrs

    if (node.props.definition) {
      node.props.definition.props = [
        ...(node.props.definition?.props || []),
        ...props,
      ]
    }
  }
  node.emit('added-props', props)
  return node
}

/**
 * Adds a child to the node.
 *
 * @param node - A {@link FormKitNode | FormKitNode}
 * @param context - A parent {@link FormKitContext | FormKitContext}
 * @param child - A {@link FormKitNode | FormKitNode}
 * @param listIndex - A index number to be added at
 *
 * @internal
 */
function addChild(
  parent: FormKitNode,
  parentContext: FormKitContext,
  child: FormKitNode,
  listIndex?: number
) {
  if (parent.type === 'input') error(100, parent)
  if (child.parent && child.parent !== parent) {
    child.parent.remove(child)
  }
  // Synchronously set the initial value on the parent
  if (!parentContext.children.includes(child)) {
    if (listIndex !== undefined && parent.type === 'list') {
      // Inject the child:
      parentContext.children.splice(listIndex, 0, child)

      if (
        Array.isArray(parent.value) &&
        parent.value.length < parentContext.children.length
      ) {
        // When adding an node or value to a list it is absolutely critical to
        // know if, at the moment of injection, the parent’s value or the node
        // children are the source of truth. For example, if a user pushes or
        // splices a new value onto the lists’s array then we want to use that
        // value as the value of the new node, but if a user adds a node to the
        // list then we want the node’s value. In this specific case, we
        // assume (due to length) that a new node was injected into the list, so
        // we want that new node’s value injected into the parent list value.
        parent.disturb().calm({
          name: listIndex,
          value: child.value,
          from: valueInserted,
        })
      }
    } else {
      parentContext.children.push(child)
    }
    if (!child.isSettled) parent.disturb()
  }
  if (child.parent !== parent) {
    child.parent = parent
    // In this edge case middleware changed the parent assignment so we need to
    // re-add the child
    if (child.parent !== parent) {
      parent.remove(child)
      child.parent.add(child)
      return parent
    }
  } else {
    // When a parent is properly assigned, we inject the parent's plugins on the
    // child.
    child.use(parent.plugins)
  }
  // Finally we call commit here, which sub-calls hydrate(), hydrate() will
  // resolve any conflict between the parent and child values, and also ensure
  // proper "placeholders" are made on the parent.
  commit(parent, parentContext, false)
  parent.ledger.merge(child)
  parent.emit('child', child)
  return parent
}

/**
 * The setter for node.parent = FormKitNode
 * @param child - A child {@link FormKitNode | FormKitNode}
 * @param context - A {@link FormKitContext | FormKitContext}
 * @param _property - A property to be setted
 * @param parent - A parent {@link FormKitNode | FormKitNode}
 *
 * @returns `boolean`
 *
 * @internal
 */
function setParent(
  child: FormKitNode,
  context: FormKitContext,
  _property: string | number | symbol,
  parent: FormKitNode
): boolean {
  if (isNode(parent)) {
    if (child.parent && child.parent !== parent) {
      child.parent.remove(child)
    }
    context.parent = parent
    child.resetConfig()
    !parent.children.includes(child)
      ? parent.add(child)
      : child.use(parent.plugins)
    return true
  }
  if (parent === null) {
    context.parent = null
    return true
  }
  return false
}

/**
 * Removes a child from the node.
 *
 * @param node - A {@link FormKitNode | FormKitNode}
 * @param context - A {@link FormKitContext | FormKitContext}
 * @param child - A child {@link FormKitNode | FormKitNode}
 *
 * @internal
 */
function removeChild(
  node: FormKitNode,
  context: FormKitContext,
  child: FormKitNode
) {
  const childIndex = context.children.indexOf(child)
  if (childIndex !== -1) {
    if (child.isSettled) node.disturb()
    context.children.splice(childIndex, 1)
    // If an ancestor uses the preserve prop, then we are expected to not remove
    // our values on this node either, see #53
    let preserve = undefine(child.props.preserve)
    let parent = child.parent
    while (preserve === undefined && parent) {
      preserve = undefine(parent.props.preserve)
      parent = parent.parent
    }
    if (!preserve) {
      node.calm({
        name: node.type === 'list' ? childIndex : child.name,
        value: valueRemoved,
      })
    } else {
      node.calm()
    }
    child.parent = null
    // Remove the child from the config. Is this weird? Yes. Is it ok? Yes.
    child.config._rmn = child
  }
  node.ledger.unmerge(child)
  return node
}

/**
 * Iterate over each immediate child and perform a callback.
 *
 * @param _node - A {@link FormKitNode | FormKitNode}
 * @param context - A {@link FormKitContext | FormKitContext}
 * @param callback - A {@link FormKitChildCallback | FormKitChildCallback}
 *
 * @internal
 */
function eachChild(
  _node: FormKitNode,
  context: FormKitContext,
  callback: FormKitChildCallback
) {
  context.children.forEach((child) => callback(child))
}

/**
 * Walk all nodes below this one and execute a callback.
 *
 * @param _node - A {@link FormKitNode | FormKitNode}
 * @param context - A {@link FormKitContext | FormKitContext}
 * @param callback - A {@link FormKitChildCallback | FormKitChildCallback}
 * @param stopIfFalse - Boolean to stop running on children
 * @param skipSubtreeOnFalse - Boolean that when true prevents recursion into a deeper node when the callback returns false
 *
 * @internal
 */
function walkTree(
  _node: FormKitNode,
  context: FormKitContext,
  callback: FormKitChildCallback,
  stopIfFalse = false,
  skipSubtreeOnFalse = false
) {
  context.children.some((child: FormKitNode) => {
    const val = callback(child)
    // return true to stop the walk early
    if (stopIfFalse && val === false) return true
    if (skipSubtreeOnFalse && val === false) return false
    return child.walk(callback, stopIfFalse, skipSubtreeOnFalse)
  })
}

/**
 * Set the configuration options of the node and it's subtree.
 *
 * @param node - A {@link FormKitNode | FormKitNode}
 * @param context - A {@link FormKitContext | FormKitContext}
 *
 * @internal
 */
function resetConfig(node: FormKitNode, context: FormKitContext) {
  const parent = node.parent || undefined
  context.config = createConfig(node.config._t, parent)
  node.walk((n) => n.resetConfig())
}

/**
 * Adds a plugin to the node, its children, and executes it.
 *
 * @param node - A {@link FormKitNode | FormKitNode}
 * @param context - A {@link FormKitContext | FormKitContext}
 * @param plugin -
 * {@link FormKitPlugin | FormKitPlugin}
 * {@link FormKitPlugin | FormKitPlugin[]}
 * {@link FormKitPlugin | Set<FormKitPlugin>}
 * @param run - If it will run on creation
 * @param library - If it will run on library creation
 *
 * @returns A {@link FormKitNode | FormKitNode}
 *
 * @internal
 */
export function use(
  node: FormKitNode,
  context: FormKitContext,
  plugin: FormKitPlugin | FormKitPlugin[] | Set<FormKitPlugin>,
  run = true,
  library = true
): FormKitNode {
  if (Array.isArray(plugin) || plugin instanceof Set) {
    plugin.forEach((p: FormKitPlugin) => use(node, context, p))
    return node
  }
  if (!context.plugins.has(plugin)) {
    if (library && typeof plugin.library === 'function') plugin.library(node)
    // When plugins return false, they are never added as to the plugins Set
    // meaning they only ever have access to the single node they were added on.
    if (run && plugin(node) !== false) {
      context.plugins.add(plugin)
      node.children.forEach((child) => child.use(plugin))
    }
  }
  return node
}

/**
 * Moves a node in the parent’s children to the given index.
 *
 * @param node - A {@link FormKitNode | FormKitNode}
 * @param _context - A {@link FormKitContext | FormKitContext}
 * @param _property - A property to add
 * @param setIndex - The index to move the node
 *
 * @internal
 */
function setIndex(
  node: FormKitNode,
  _context: FormKitContext,
  _property: string | number | symbol,
  setIndex: number
) {
  if (isNode(node.parent)) {
    const children = node.parent.children
    const index =
      setIndex >= children.length
        ? children.length - 1
        : setIndex < 0
        ? 0
        : setIndex
    const oldIndex = children.indexOf(node)
    if (oldIndex === -1) return false
    children.splice(oldIndex, 1)
    children.splice(index, 0, node)
    node.parent.children = children
    if (node.parent.type === 'list')
      node.parent
        .disturb()
        .calm({ name: index, value: valueMoved, from: oldIndex })
    return true
  }
  return false
}

/**
 * Retrieves the index of a node from the parent’s children.
 *
 * @param node - A {@link FormKitNode | FormKitNode}
 *
 * @internal
 */
function getIndex(node: FormKitNode) {
  if (node.parent) {
    const index = [...node.parent.children].indexOf(node)
    // If the index is currently -1 then the node isnt finished booting, so it
    // must be the next node.
    return index === -1 ? node.parent.children.length : index
  }
  return -1
}

/**
 * Retrieves the context object of a given node. This is intended to be a
 * private trap and should absolutely not be used in plugins or user-land code.
 *
 * @param _node - A {@link FormKitNode | FormKitNode}
 * @param context - A {@link FormKitContext | FormKitContext}
 *
 * @internal
 */
function getContext(_node: FormKitNode, context: FormKitContext) {
  return context
}

/**
 * Get the name of the current node, allowing for slight mutations.
 *
 * @param node - A {@link FormKitNode | FormKitNode}
 * @param context - A {@link FormKitContext | FormKitContext}
 *
 * @internal
 */
function getName(node: FormKitNode, context: FormKitContext) {
  if (node.parent?.type === 'list') return node.index
  return context.name !== useIndex ? context.name : node.index
}

/**
 * Returns the address of the current node.
 *
 * @param node - A {@link FormKitNode | FormKitNode}
 * @param context - A {@link FormKitContext | FormKitContext}
 *
 * @internal
 */
function getAddress(
  node: FormKitNode,
  context: FormKitContext
): FormKitAddress {
  return context.parent
    ? context.parent.address.concat([node.name])
    : [node.name]
}

/**
 * Fetches a node from the tree by its address.
 *
 * @param node - A {@link FormKitNode | FormKitNode}
 * @param _context - A {@link FormKitContext | FormKitContext}
 * @param locator - A string or {@link FormKitAddress | FormKitAddress} to find in the tree.
 *
 * @returns A {@link FormKitNode | FormKitNode}
 *
 * @internal
 */
function getNode(
  node: FormKitNode,
  _context: FormKitContext,
  locator: string | FormKitAddress
): FormKitNode | undefined {
  const address =
    typeof locator === 'string' ? locator.split(node.config.delimiter) : locator
  if (!address.length) return undefined
  const first = address[0]
  let pointer: FormKitNode | null | undefined = node.parent
  if (!pointer) {
    // This address names the root node, remove it to get child name:
    if (String(address[0]) === String(node.name)) address.shift()
    // All root nodes start at themselves ultimately:
    pointer = node
  }
  // Any addresses starting with $parent should discard it
  if (first === '$parent') address.shift()
  while (pointer && address.length) {
    const name = address.shift() as string | number
    switch (name) {
      case '$root':
        pointer = node.root
        break
      case '$parent':
        pointer = pointer.parent
        break
      case '$self':
        pointer = node
        break
      default:
        pointer =
          pointer.children.find((c) => String(c.name) === String(name)) ||
          select(pointer, name)
    }
  }
  return pointer || undefined
}

/**
 * Perform selections on a subtree using the address "selector" methods.
 *
 * @param node - A {@link FormKitNode | FormKitNode}
 * @param selector - A `string | number` to find in the node
 *
 * @returns A {@link FormKitNode | FormKitNode} or `undefined`
 *
 * @internal
 */
function select(
  node: FormKitNode,
  selector: string | number
): FormKitNode | undefined {
  const matches = String(selector).match(/^(find)\((.*)\)$/)
  if (matches) {
    const [, action, argStr] = matches
    const args = argStr.split(',').map((arg) => arg.trim())
    switch (action) {
      case 'find':
        return node.find(args[0], args[1] as keyof FormKitNode)
      default:
        return undefined
    }
  }
  return undefined
}

/**
 * Perform a breadth first search and return the first instance of a node that
 * is found in the subtree or undefined.
 *
 * @param node - A {@link FormKitNode | FormKitNode}
 * @param _context - A {@link FormKitContext | FormKitContext}
 * @param searchTerm - The term we are searching for
 * @param searcher - Either a key of {@link FormKitNode | FormKitNode}, or a {@link FormKitSearchFunction | FormKitSearchFunction}
 *
 * @returns A {@link FormKitNode | FormKitNode} or `undefined`
 *
 * @internal
 */
function find(
  node: FormKitNode,
  _context: FormKitContext,
  searchTerm: string,
  searcher: keyof FormKitNode | FormKitSearchFunction
): FormKitNode | undefined {
  return bfs(node, searchTerm, searcher)
}

/**
 * Perform a breadth-first search on a node subtree and locate the first
 * instance of a match.
 *
 * @param tree - A {@link FormKitNode | FormKitNode} to start from.
 * @param searchValue - A value to be searched.
 * @param searchGoal - A goal value.
 *
 * @returns A {@link FormKitNode | FormKitNode } or `undefined`.
 *
 * @public
 */
export function bfs(
  tree: FormKitNode,
  searchValue: string | number,
  searchGoal: keyof FormKitNode | FormKitSearchFunction = 'name'
): FormKitNode | undefined {
  const search: FormKitSearchFunction =
    typeof searchGoal === 'string'
      ? (n: FormKitNode) => n[searchGoal] == searchValue // non-strict comparison is intentional
      : searchGoal
  const stack = [tree]
  while (stack.length) {
    const node = stack.shift()! // eslint-disable-line @typescript-eslint/no-non-null-assertion
    if (search(node, searchValue)) return node
    stack.push(...node.children)
  }
  return undefined
}

/**
 * Get the root node of the tree.
 *
 * @param n - A {@link FormKitNode | FormKitNode}
 *
 * @internal
 */
function getRoot(n: FormKitNode) {
  let node = n
  while (node.parent) {
    node = node.parent
  }
  return node
}

/**
 * Creates a new configuration option.
 *
 * @param target - An object of optional properties of {@link FormKitConfig | FormKitConfig}
 * @param parent - A parent {@link FormKitNode | FormKitNode}
 *
 * @returns {@link FormKitNode | FormKitNode}
 *
 * @internal
 */
function createConfig(
  target: Partial<FormKitConfig> = {},
  parent?: FormKitNode | null
): FormKitConfig {
  let node: FormKitNode | undefined = undefined
  return new Proxy(target, {
    get(...args) {
      const prop = args[1]
      if (prop === '_t') return target
      const localValue = Reflect.get(...args)
      // Check our local values first
      if (localValue !== undefined) return localValue
      // Then check our parent values next
      if (parent) {
        const parentVal = parent.config[prop as string]
        if (parentVal !== undefined) return parentVal
      }
      if (target.rootConfig && typeof prop === 'string') {
        const rootValue = target.rootConfig[prop]
        if (rootValue !== undefined) return rootValue
      }
      // The default delay value should be 20
      if (prop === 'delay' && node?.type === 'input') return 20
      // Finally check the default values
      return defaultConfig[prop as string]
    },
    set(...args) {
      const prop = args[1] as string
      const value = args[2]
      if (prop === '_n') {
        node = value as FormKitNode
        if (target.rootConfig) target.rootConfig._add(node)
        return true
      }
      if (prop === '_rmn') {
        if (target.rootConfig) target.rootConfig._rm(node as FormKitNode)
        node = undefined
        return true
      }
      if (!eq(target[prop as string], value, false)) {
        const didSet = Reflect.set(...args)
        if (node) {
          node.emit(`config:${prop}`, value, false)
          configChange(node, prop, value)
          // Walk the node tree and notify of config/prop changes where relevant
<<<<<<< HEAD
          node.walk((n) => configChange(n, prop, value))
=======
          node.walk((n) => configChange(n, prop, value), false, true)
>>>>>>> 36c2f2d0
        }
        return didSet
      }
      return true
    },
  }) as FormKitConfig
}

/**
 * Given a string of text, expose it for modification, translation, or full
 * replacement.

 * @param node - A {@link FormKitNode | FormKitNode}
 * @param _context - A {@link FormKitContext | FormKitContext}
 * @param key - A {@link FormKitTextFragment | FormKitTextFragment}, or generic string of text
 * @param type - A string to represent the text type
 *
 * @returns `string`
 *
 * @internal
 */
function text(
  node: FormKitNode,
  _context: FormKitContext,
  key: string | FormKitTextFragment,
  type = 'ui'
): string {
  const fragment = typeof key === 'string' ? { key, value: key, type } : key
  const value = node.hook.text.dispatch(fragment)
  node.emit('text', value, false)
  return value.value
}

/**
 * Submits the nearest ancestor that is a FormKit "form". It determines which
 * node is a form by locating an ancestor where node.props.isForm = true.
 *
 * @param node - A {@link FormKitNode | FormKitNode}
 *
 * @internal
 */
function submit(node: FormKitNode): void {
  const name = node.name
  do {
    if (node.props.isForm === true) break
    if (!node.parent) error(106, name)
    node = node.parent
  } while (node)
  if (node.props.id) {
    submitForm(node.props.id)
  }
}

/**
 * Reset to the original value.
 *
 * @param node - A {@link FormKitNode | FormKitNode}
 * @param _context - A {@link FormKitContext | FormKitContext}
 * @param value - The value to reset to
 *
 * @internal
 */
function resetValue(
  node: FormKitNode,
  _context: FormKitContext,
  value?: unknown
) {
  return reset(node, value)
}

/**
 * Sets errors on the node and optionally its children.
 *
 * @param node - A {@link FormKitNode | FormKitNode}
 * @param _context - A {@link FormKitContext | FormKitContext}
 * @param localErrors - An array of {@link ErrorMessages | ErrorMessages} to set on this node
 * @param childErrors - An object of name of {@link ErrorMessages | ErrorMessages} to set on children.
 *
 * @internal
 */
function setErrors(
  node: FormKitNode,
  _context: FormKitContext,
  localErrors: ErrorMessages,
  childErrors?: ErrorMessages
) {
  const sourceKey = `${node.name}-set`
  const errors = node.hook.setErrors.dispatch({ localErrors, childErrors })
  createMessages(node, errors.localErrors, errors.childErrors).forEach(
    (errors) => {
      node.store.apply(errors, (message) => message.meta.source === sourceKey)
    }
  )
  return node
}

/**
 * Clears errors on the node and optionally its children.
 *
 * @param node - A {@link FormKitNode | FormKitNode}
 * @param _context - A {@link FormKitContext | FormKitContext}
 * @param clearChildErrors - A boolean to clear children error or not.
 * @param sourceKey - The source key string to reset.
 *
 * @internal
 */
function clearErrors(
  node: FormKitNode,
  context: FormKitContext,
  clearChildErrors = true,
  sourceKey?: string
) {
  setErrors(node, context, [])
  if (clearChildErrors) {
    sourceKey = sourceKey || `${node.name}-set`
    node.walk((child) => {
      child.store.filter((message) => {
        return !(
          message.type === 'error' &&
          message.meta &&
          message.meta.source === sourceKey
        )
      })
    })
  }
  return node
}

/**
 * Middleware to assign default prop values as issued by core.
 *
 * @param node - A {@link FormKitNode | FormKitNode}
 *
 * @returns A {@link FormKitNode | FormKitNode}
 *
 * @internal
 */
function defaultProps(node: FormKitNode): FormKitNode {
  if (!has(node.props, 'id')) node.props.id = `input_${idCount++}`
  return node
}

/**
 * Create props based on initial values
 *
 * @param initial - An initial value to be transformed
 *
 * @internal
 */
function createProps(initial: unknown) {
  const props: Record<PropertyKey, any> = {
    initial: typeof initial === 'object' ? cloneAny(initial) : initial,
  }
  let node: FormKitNode
  let isEmitting = true
  return new Proxy(props, {
    get(...args) {
      const [_t, prop] = args
      if (has(props, prop)) return Reflect.get(...args)
      if (node && typeof prop === 'string' && node.config[prop] !== undefined)
        return node.config[prop]
      return undefined
    },
    set(target, property, originalValue, receiver) {
      if (property === '_n') {
        node = originalValue
        return true
      }
      if (property === '_emit') {
        isEmitting = originalValue
        return true
      }
      const { prop, value } = node.hook.prop.dispatch({
        prop: property,
        value: originalValue,
      })
      // Typescript compiler cannot handle a symbol index, even though js can:
      if (
        !eq(props[prop as string], value, false) ||
        typeof value === 'object'
      ) {
        const didSet = Reflect.set(target, prop, value, receiver)
        if (isEmitting) {
          node.emit('prop', { prop, value })
          if (typeof prop === 'string') node.emit(`prop:${prop}`, value)
        }
        return didSet
      }
      return true
    },
  })
}

/**
 * A cheap function that iterates over all plugins and stops once node.define
 * is called.
 *
 * @param node - A {@link FormKitNode | FormKitNode}
 * @param plugins - An array of {@link FormKitPlugin | FormKitPlugin}
 *
 * @internal
 */
function findDefinition(node: FormKitNode, plugins: Set<FormKitPlugin>): void {
  // If the definition is already there, force call to define.
  if (node.props.definition) return node.define(node.props.definition)
  for (const plugin of plugins) {
    if (node.props.definition) return
    if (typeof plugin.library === 'function') {
      plugin.library(node)
    }
  }
}

/**
 * Create a new context object for our a FormKit node, given default information
 *
 * @param options - An options object of {@link FormKitOptions | FormKitOptions} to override the defaults.
 *
 * @returns A {@link FormKitContext | FormKitContext}
 *
 * @internal
 */
function createContext(options: FormKitOptions): FormKitContext {
  const value = createValue(options)
  const config = createConfig(options.config || {}, options.parent)
  return {
    _d: 0,
    _e: createEmitter(),
    _resolve: false,
    _tmo: false,
    _value: value,
    children: dedupe(options.children || []),
    config,
    hook: createHooks(),
    isCreated: false,
    isSettled: true,
    ledger: createLedger(),
    name: createName(options),
    parent: options.parent || null,
    plugins: new Set<FormKitPlugin>(),
    props: createProps(value),
    settled: Promise.resolve(value),
    store: createStore(true),
    sync: options.sync || false,
    traps: createTraps(),
    type: options.type || 'input',
    value,
  }
}

/**
 * Initialize a node object's internal properties.
 *
 * @param node - A {@link FormKitNode | FormKitNode}
 * @param options - An options object of {@link FormKitOptions | FormKitOptions} to override the defaults.
 *
 * @returns A {@link FormKitNode | FormKitNode}
 *
 * @internal
 */
function nodeInit<V>(
  node: FormKitNode,
  options: FormKitOptions
): FormKitNode<V> {
  // Set the internal node on the props, config, ledger and store
  node.ledger.init((node.store._n = node.props._n = node.config._n = node))
  // Apply given in options to the node.
  node.props._emit = false
  if (options.props) Object.assign(node.props, options.props)
  node.props._emit = true
  // Attempt to find a definition from the pre-existing plugins.
  findDefinition(
    node,
    new Set([
      ...(options.plugins || []),
      ...(node.parent ? node.parent.plugins : []),
    ])
  )
  // Then we apply each plugin's root code, we do this with an explicit loop
  // for that ity-bitty performance bump.
  if (options.plugins) {
    for (const plugin of options.plugins) {
      use(node, node._c, plugin, true, false)
    }
  }
  // Initialize the default props
  defaultProps(node)
  // Apply the parent to each child.
  node.each((child) => node.add(child))
  // If the node has a parent, ensure it's properly nested bi-directionally.
  if (node.parent) node.parent.add(node, options.index)
  // Inputs are leafs, and cannot have children
  if (node.type === 'input' && node.children.length) error(100, node)
  // Apply the input hook to the initial value.
  input(node, node._c, node._value, false)
  // Release the store buffer
  node.store.release()
  // Register the node globally if someone explicitly gave it an id
  if (options.props?.id) register(node)
  // Our node is finally ready, emit it to the world
  node.emit('created', node)
  node.isCreated = true
  return node as FormKitNode<V>
}

/**
 * Creates a new instance of a FormKit Node. Nodes are the atomic unit of a FormKit graph.
 *
 * @example
 *
 * ```javascript
 * import { createNode } from '@formkit/core'
 *
 * const input = createNode({
 *   type: 'input', // defaults to 'input' if not specified
 *   value: 'hello node world',
 * })
 *
 * console.log(input.value)
 * // 'hello node world'
 * ```
 *
 * @param options - An options object of {@link FormKitOptions | FormKitOptions} to override the defaults.
 *
 * @returns A {@link @formkit/core#FormKitNode | FormKitNode}.
 *
 * @public
 */
export function createNode<V = unknown>(
  options?: FormKitOptions
): FormKitNode<V> {
  const ops = options || {}
  const context = createContext(ops) as FormKitContext
  // Note: The typing for the proxy object cannot be fully modeled, thus we are
  // force-typing to a FormKitNode. See:
  // https://github.com/microsoft/TypeScript/issues/28067
  const node = new Proxy(context, {
    get(...args) {
      const [, property] = args
      if (property === '__FKNode__') return true
      const trap = context.traps.get(property)
      if (trap && trap.get) return trap.get(node, context)
      return Reflect.get(...args)
    },
    set(...args) {
      const [, property, value] = args
      const trap = context.traps.get(property)
      if (trap && trap.set) return trap.set(node, context, property, value)
      return Reflect.set(...args)
    },
  }) as unknown as FormKitNode

  return nodeInit(node, ops)
}<|MERGE_RESOLUTION|>--- conflicted
+++ resolved
@@ -2540,11 +2540,7 @@
           node.emit(`config:${prop}`, value, false)
           configChange(node, prop, value)
           // Walk the node tree and notify of config/prop changes where relevant
-<<<<<<< HEAD
-          node.walk((n) => configChange(n, prop, value))
-=======
           node.walk((n) => configChange(n, prop, value), false, true)
->>>>>>> 36c2f2d0
         }
         return didSet
       }
