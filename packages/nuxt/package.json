--- conflicted
+++ resolved
@@ -38,13 +38,8 @@
     "unplugin-formkit": "^0.2.13"
   },
   "devDependencies": {
-<<<<<<< HEAD
-    "@formkit/addons": "^1.5.2",
-    "@formkit/icons": "^1.5.2",
-=======
     "@formkit/addons": "^1.5.3",
     "@formkit/icons": "^1.5.3",
->>>>>>> 2c64ff20
     "@nuxt/module-builder": "^0.5.1",
     "@nuxt/schema": "^3.7.4",
     "@nuxt/ui-templates": "^1.3.1",
