--- conflicted
+++ resolved
@@ -23,17 +23,10 @@
     "build": "nuxi build playground"
   },
   "dependencies": {
-<<<<<<< HEAD
-    "@formkit/core": "0.17.4",
-    "@formkit/i18n": "0.17.4",
-    "@formkit/vue": "0.17.4",
-    "@nuxt/kit": "^3.5.3",
-=======
     "@formkit/core": "0.17.5",
     "@formkit/i18n": "0.17.5",
     "@formkit/vue": "0.17.5",
-    "@nuxt/kit": "^3.3.1",
->>>>>>> e87763cf
+    "@nuxt/kit": "^3.5.3",
     "chokidar": "^3.5.3",
     "pathe": "^1.1.1"
   },
