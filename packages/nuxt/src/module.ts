import { existsSync } from 'fs'
import { fileURLToPath } from 'url'
import { resolve } from 'pathe'
import { watch } from 'chokidar'
import {
  defineNuxtModule,
  addPluginTemplate,
  createResolver,
  updateTemplates,
  addComponent,
  addImports,
  addPlugin,
  addBuildPlugin,
} from '@nuxt/kit'
import { createUnplugin } from 'unplugin'
import type { NuxtModule } from '@nuxt/schema'
import { unpluginFactory as unpluginFormKit } from 'unplugin-formkit'

export interface ModuleOptions {
  defaultConfig?: boolean
  configFile?: string
  /**
   * When true FormKit will not install itself globally and will instead inject
   * a `<FormKitLazyProvider>` around components that use FormKit. Additionally
   * when true FormKit enables auto-imports for the following:
   *
   * - `<FormKit>`
   * - `<FormKitProvider>`
   * - `<FormKitMessages>`
   * - `<FormKitSummary>`
   * - `getNode()`
   * - `createInput()`
   * - `setErrors`,
   * - `clearErrors`,
   * - `submitForm`,
   * - `reset`,
   * - `FormKitNode`
   *
   * @experimental
   */
  autoImport?: boolean
}

const module: NuxtModule<ModuleOptions> = defineNuxtModule<ModuleOptions>({
  meta: {
    name: 'FormKit',
    configKey: 'formkit',
    compatibility: {
      nuxt: '^3.0.0',
    },
  },
  defaults: {
    defaultConfig: true,
    configFile: undefined,
    autoImport: false,
  },
  async setup(options, nuxt) {
    nuxt.options.build.transpile.push('@formkit/vue')
    if (options.autoImport) {
      useAutoImport(options, nuxt)
    } else {
      useFormKitPlugin(options, nuxt)
    }
    useIntegrations(options, nuxt)
  },
})

/**
 * Installs FormKit via lazy loading. This is the preferred method of
 * installation as it allows for a smaller bundle size and better tree shaking.
 */
const useAutoImport = async function installLazy(options, nuxt) {
  addImports([
    {
      from: '@formkit/core',
      name: 'FormKitNode',
      type: true,
    },
    {
      from: '@formkit/vue',
      name: 'createInput',
    },
    {
      from: '@formkit/core',
      name: 'getNode',
    },
    {
      from: '@formkit/core',
      name: 'setErrors',
    },
    {
      from: '@formkit/core',
      name: 'clearErrors',
    },
    {
      from: '@formkit/core',
      name: 'submitForm',
    },
    {
      from: '@formkit/core',
      name: 'reset',
    },
  ])

  addComponent({
    name: 'FormKit',
    export: 'FormKit',
    filePath: '@formkit/vue',
    chunkName: '@formkit/vue',
  })

  addComponent({
    name: 'FormKitProvider',
    export: 'FormKitProvider',
    filePath: '@formkit/vue',
    chunkName: '@formkit/vue',
  })

  addComponent({
    name: 'FormKitMessages',
    export: 'FormKitMessages',
    filePath: '@formkit/vue',
    chunkName: '@formkit/vue',
  })
  addComponent({
    name: 'FormKitSummary',
    export: 'FormKitSummary',
    filePath: '@formkit/vue',
    chunkName: '@formkit/vue',
  })
  addComponent({
    name: 'FormKitIcon',
    export: 'FormKitIcon',
    filePath: '@formkit/vue',
    chunkName: '@formkit/vue',
  })
  const { resolve } = createResolver(import.meta.url)

  const configBase = resolve(
    nuxt.options.rootDir,
    options.configFile || 'formkit.config'
  )

  addPlugin({
    mode: 'server',
    src: resolve('./runtime/formkitSSRPlugin.mjs'),
  })

<<<<<<< HEAD
  nuxt.hook('vite:extendConfig', (config) => {
    const plugin = unpluginFormKit({
      defaultConfig: options.defaultConfig,
      configFile: configBase,
    })
    if (Array.isArray(config.plugins)) {
      config.plugins?.unshift(plugin)
    } else {
      config.plugins = [plugin]
    }
  })
=======
  addBuildPlugin(createUnplugin(unpluginFormKit.bind({}, {
    defaultConfig: options.defaultConfig,
    configFile: configBase,
  }) as unknown as typeof unpluginFormKit))
>>>>>>> 5f6b3f32
} satisfies NuxtModule<ModuleOptions>
/**
 * Installs FormKit via Nuxt plugin. This registers the FormKit plugin globally
 * which is convenient but has the downside of increasing size of the entry
 * bundle. Eventually this mechanism will deprecated in favor of the lazy
 * behavior.
 */
const useFormKitPlugin = async function installNuxtPlugin(options, nuxt) {
  const resolver = createResolver(import.meta.url)

  // Add FormKit typescript types explicitly.
  nuxt.hook('prepare:types', (opts) => {
    opts.references.push({ types: '@formkit/vue' })
  })

  const runtimeDir = fileURLToPath(new URL('./runtime', import.meta.url))
  nuxt.options.build.transpile.push(runtimeDir)

  const configBase = resolve(
    nuxt.options.rootDir,
    options.configFile || 'formkit.config'
  )

  if (nuxt.options.dev) {
    const watcher = watch([`${configBase}.{ts,mjs,js}`, configBase])
    watcher.on('all', (event) => {
      if (event === 'add' || event === 'unlink') {
        updateTemplates({
          filter: (template) => template.filename === 'formkitPlugin.mjs',
        })
      }
    })
    nuxt.hook('close', () => {
      watcher.close()
    })
  }

  addPluginTemplate({
    async getContents() {
      const configPath = await resolver.resolvePath(configBase)
      const configPathExists = existsSync(configPath)
      if (!configPathExists && options.configFile) {
        throw new Error(
          `FormKit configuration was not located at ${configPath}`
        )
      } else if (!configPathExists && !options.defaultConfig) {
        throw new Error(
          'FormKit defaultConfig was set to false, but no FormKit config file could be found.'
        )
      }

      return `import { defineNuxtPlugin } from '#imports'
      import { plugin, defaultConfig, ssrComplete } from '@formkit/vue'
      import { resetCount } from '@formkit/core'

      ${configPathExists ? `import importedConfig from '${configPath}'` : ''}

      export default defineNuxtPlugin((nuxtApp) => {
        const config = ${
          configPathExists
            ? `defaultConfig(typeof importedConfig === 'function' ? importedConfig() : importedConfig)`
            : `defaultConfig`
        }
        nuxtApp.hook('app:rendered', (renderContext) => {
          resetCount()
          ssrComplete(nuxtApp.vueApp)
        })
        nuxtApp.vueApp.use(plugin, config)

      })
      `
    },
    filename: 'formkitPlugin.mjs',
  })
} satisfies NuxtModule<ModuleOptions>
/**
 * Installs any hooks for integration with Nuxt modules.
 */
const useIntegrations = function installModuleHooks(options, nuxt) {
  const resolver = createResolver(import.meta.url)

  const themeBase = resolve(
    nuxt.options.rootDir,
    options.configFile || 'formkit.theme'
  )

  // @ts-ignore:next-line module may not be installed
  nuxt.hook('tailwindcss:config', async (tailwindConfig) => {
    const themePath = await resolver.resolvePath(themeBase)
    if (existsSync(themePath)) {
      tailwindConfig.content = tailwindConfig.content ?? { files: [] }
      ;(Array.isArray(tailwindConfig.content)
        ? tailwindConfig.content
        : tailwindConfig.content.files
      ).push(themePath)
    }
  })
} satisfies NuxtModule<ModuleOptions>

export default module<|MERGE_RESOLUTION|>--- conflicted
+++ resolved
@@ -146,24 +146,11 @@
     src: resolve('./runtime/formkitSSRPlugin.mjs'),
   })
 
-<<<<<<< HEAD
-  nuxt.hook('vite:extendConfig', (config) => {
-    const plugin = unpluginFormKit({
-      defaultConfig: options.defaultConfig,
-      configFile: configBase,
-    })
-    if (Array.isArray(config.plugins)) {
-      config.plugins?.unshift(plugin)
-    } else {
-      config.plugins = [plugin]
-    }
-  })
-=======
   addBuildPlugin(createUnplugin(unpluginFormKit.bind({}, {
     defaultConfig: options.defaultConfig,
     configFile: configBase,
   }) as unknown as typeof unpluginFormKit))
->>>>>>> 5f6b3f32
+
 } satisfies NuxtModule<ModuleOptions>
 /**
  * Installs FormKit via Nuxt plugin. This registers the FormKit plugin globally
