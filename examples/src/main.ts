import { createApp } from 'vue'
import { plugin, defaultConfig, createInput } from '@formkit/vue'
import { de, fr, tr } from '@formkit/i18n'
import { createMultiStepPlugin } from '@formkit/addons'
import { createRouter, createWebHashHistory } from 'vue-router'
import './assets/styles/main.scss'
import App from './vue/App.vue'
import BasicForm from './vue/examples/BasicForm.vue'
import ThemePlugin from './vue/examples/ThemePlugin.vue'
import ThirdPartyIcons from './vue/examples/3rdPartyIcons.vue'
import FormKitIconExample from './vue/examples/FormKitIcon.vue'
import CustomInput from './vue/examples/custom-input/CustomInput.vue'
import CurrencyInput from './vue/examples/custom-input/CurrencyInput.vue'
import FileUpload from './vue/examples/FileUpload.vue'
import GroupInput from './vue/examples/Group.vue'
import TSXExample from './vue/examples/TSXExample.tsx'
import AutoHeightTextarea from './vue/examples/AutoHeightTextarea.vue'
import ModifySchema from './vue/examples/ModifySchema.vue'
import MultiStep from './vue/examples/MultiStep.vue'
import Playground from './vue/examples/Playground.vue'
import Performance from './vue/examples/PerformanceTest.vue'
import FloatingLabels from './vue/examples/FloatingLabels.vue'
import LocalStoragePlugin from './vue/examples/LocalStoragePlugin.vue'
import '@formkit/themes/genesis'
import '@formkit/addons/css/multistep'

const myInput = createInput(CurrencyInput)

// Create the Vue application:
const app = createApp(App)

// pro plugin
// const proPlugin = createProPlugin(
//   '/* put dev key here — do NOT commit and push it */',
//   inputs
// )

// Configure FormKit:
const config = defaultConfig({
  locales: { de, fr, tr },
  locale: 'en',
  theme: 'genesis',
  icons: {
    formkit: `<svg viewBox="0 0 24 24" fill="none" xmlns="http://www.w3.org/2000/svg"><path fill-rule="evenodd" clip-rule="evenodd" d="M4 0.0182495H0V4.01533H4V8.01167L7.9989 8.01167V12.0088H4V16.0058H0V20.0029H4V16.0058H8V12.0088H11.9989V8.01167L8 8.01167V4.01459H4V0.0182495ZM11.9983 20.0029H15.9977H15.9983H19.9972H19.9977H23.9972V24H19.9977H19.9972H15.9983H15.9977H11.9983V20.0029Z" fill="currentColor"/></svg>`,
  },
  inputs: { foo: myInput },
  plugins: [
    // proPlugin,
    // createAutoAnimatePlugin(),
    createMultiStepPlugin(),
  ],
})

// Install FormKit:
app.use(plugin, config)

// Create a new router (to navigate the examples)
const router = createRouter({
  history: createWebHashHistory(),
  routes: [
    {
      path: '/',
      component: BasicForm,
    },
    {
      path: '/basic-form',
      component: BasicForm,
    },
    {
      path: '/theme-plugin',
      component: ThemePlugin,
    },
    {
      path: '/custom-icons',
      component: ThirdPartyIcons,
    },
    {
      path: '/formkit-icon-component',
      component: FormKitIconExample,
    },
    {
      path: '/custom-input',
      component: CustomInput,
    },
    {
      path: '/file-upload',
      component: FileUpload,
    },
    {
      path: '/group',
      component: GroupInput,
    },
    {
      path: '/tsx',
      component: TSXExample,
    },
    {
      path: '/plugin-schema',
      component: ModifySchema,
    },
    {
      path: '/multi-step',
      component: MultiStep,
    },
    {
      path: '/floating-labels',
      component: FloatingLabels,
    },
    {
<<<<<<< HEAD
      path: '/local-storage',
      component: LocalStoragePlugin,
=======
      path: '/auto-height-textarea',
      component: AutoHeightTextarea,
>>>>>>> 5ad961f4
    },
    {
      path: '/playground',
      component: Playground,
    },
    {
      path: '/performance',
      component: Performance,
    },
    {
      path: '/e2e',
      children: [
        {
          path: 'memory-control',
          component: () => import('./vue/e2e/MemoryTestControl.vue'),
        },
        {
          path: 'memory',
          component: () => import('./vue/e2e/MemoryTest.vue'),
        },
        {
          path: 'memory-unmount',
          component: () => import('./vue/e2e/MemoryTestUnmount.vue'),
          children: [
            {
              path: 'schema',
              component: () => import('./vue/e2e/MemoryTestUnmountSchema.vue'),
            },
            {
              path: 'blank',
              component: () => import('./vue/e2e/MemoryTestUnmountBlank.vue'),
            },
            {
              path: 'control',
              component: () => import('./vue/e2e/MemoryTestUnmountControl.vue'),
            },
          ],
        },
      ],
    },
  ],
})

// Install the router
app.use(router)

// Mount the Vue application
app.mount('#vue-app')<|MERGE_RESOLUTION|>--- conflicted
+++ resolved
@@ -14,13 +14,13 @@
 import FileUpload from './vue/examples/FileUpload.vue'
 import GroupInput from './vue/examples/Group.vue'
 import TSXExample from './vue/examples/TSXExample.tsx'
-import AutoHeightTextarea from './vue/examples/AutoHeightTextarea.vue'
 import ModifySchema from './vue/examples/ModifySchema.vue'
 import MultiStep from './vue/examples/MultiStep.vue'
 import Playground from './vue/examples/Playground.vue'
 import Performance from './vue/examples/PerformanceTest.vue'
 import FloatingLabels from './vue/examples/FloatingLabels.vue'
 import LocalStoragePlugin from './vue/examples/LocalStoragePlugin.vue'
+import AutoHeightTextarea from './vue/examples/AutoHeightTextarea.vue'
 import '@formkit/themes/genesis'
 import '@formkit/addons/css/multistep'
 
@@ -107,13 +107,12 @@
       component: FloatingLabels,
     },
     {
-<<<<<<< HEAD
       path: '/local-storage',
       component: LocalStoragePlugin,
-=======
+    },
+    {
       path: '/auto-height-textarea',
       component: AutoHeightTextarea,
->>>>>>> 5ad961f4
     },
     {
       path: '/playground',
