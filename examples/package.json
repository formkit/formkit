{
  "name": "@formkit/examples",
  "private": true,
  "version": "1.0.0-alpha.0",
  "description": "FormKit examples",
  "main": "index.js",
  "author": "Justin Schroeder",
  "license": "MIT",
  "dependencies": {
    "@braid/griddle": "^3.1.1",
    "@formkit/addons": "workspace:^0.16.5",
<<<<<<< HEAD
    "@formkit/core": "workspace:0.16.5",
    "@formkit/i18n": "workspace:0.16.5",
    "@formkit/inputs": "workspace:0.16.5",
    "@formkit/themes": "workspace:0.16.5",
    "@formkit/vue": "workspace:^0.16.5",
=======
    "@formkit/core": "workspace:^0.16.5",
    "@formkit/i18n": "workspace:^0.16.5",
    "@formkit/inputs": "workspace:^0.16.5",
    "@formkit/themes": "workspace:^0.16.5",
    "@formkit/vue": "workspace:^0.16.5",
    "@formkit/zod": "workspace:^0.16.5",
>>>>>>> 58cc1073
    "@types/react-dom": "^17.0.9",
    "@vitejs/plugin-vue": "^1.4.0",
    "vite": "^2.4.4",
    "vue-router": "4"
  },
  "devDependencies": {
    "@types/react": "^17.0.19",
    "sass": "^1.45.1",
    "zod": "^3.21.4"
  }
}<|MERGE_RESOLUTION|>--- conflicted
+++ resolved
@@ -9,20 +9,12 @@
   "dependencies": {
     "@braid/griddle": "^3.1.1",
     "@formkit/addons": "workspace:^0.16.5",
-<<<<<<< HEAD
-    "@formkit/core": "workspace:0.16.5",
-    "@formkit/i18n": "workspace:0.16.5",
-    "@formkit/inputs": "workspace:0.16.5",
-    "@formkit/themes": "workspace:0.16.5",
-    "@formkit/vue": "workspace:^0.16.5",
-=======
     "@formkit/core": "workspace:^0.16.5",
     "@formkit/i18n": "workspace:^0.16.5",
     "@formkit/inputs": "workspace:^0.16.5",
     "@formkit/themes": "workspace:^0.16.5",
     "@formkit/vue": "workspace:^0.16.5",
     "@formkit/zod": "workspace:^0.16.5",
->>>>>>> 58cc1073
     "@types/react-dom": "^17.0.9",
     "@vitejs/plugin-vue": "^1.4.0",
     "vite": "^2.4.4",
