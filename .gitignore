# Dependencies
node_modules

# Logs
*.log*
.jiti-cache

# Temp directories
.temp
.tmp
.cache



# Yarn
**/.yarn/cache
**/.yarn/*state*

# Generated dirs
dist
playwright-report/

# Nuxt
.nuxt
.output
.vercel_build_output
.build-*
.env
.netlify

# Env
.env

# Testing
reports
coverage
*.lcov
.nyc_output
temp
tsconfig.vitest-temp.json
test-results

# VSCode
.vscode

# Intellij idea
*.iml
.idea

# OSX
.DS_Store
.AppleDouble
.LSOverride
.AppleDB
.AppleDesktop
Network Trash Folder
Temporary Items
.apdisk

# AWS
/.aws/credentials
<<<<<<< HEAD

# AI
*.local.json
=======
.node_modules_tmp
>>>>>>> 957ae358
<|MERGE_RESOLUTION|>--- conflicted
+++ resolved
@@ -59,10 +59,9 @@
 
 # AWS
 /.aws/credentials
-<<<<<<< HEAD
 
 # AI
 *.local.json
-=======
-.node_modules_tmp
->>>>>>> 957ae358
+
+# dmux worktrees
+.node_modules_tmp